/*
   Copyright 2016 GitHub Inc.
	 See https://github.com/github/gh-ost/blob/master/LICENSE
*/

package logic

import (
	"fmt"
	"io"
	"math"
	"os"
	"strings"
	"sync"
	"sync/atomic"
	"time"

	"github.com/github/gh-ost/go/base"
	"github.com/github/gh-ost/go/binlog"
	"github.com/github/gh-ost/go/mysql"
	"github.com/github/gh-ost/go/sql"
)

type ChangelogState string

const (
	GhostTableMigrated         ChangelogState = "GhostTableMigrated"
	AllEventsUpToLockProcessed                = "AllEventsUpToLockProcessed"
)

func ReadChangelogState(s string) ChangelogState {
	return ChangelogState(strings.Split(s, ":")[0])
}

type tableWriteFunc func() error

type applyEventStruct struct {
	writeFunc *tableWriteFunc
	dmlEvent  *binlog.BinlogDMLEvent
}

func newApplyEventStructByFunc(writeFunc *tableWriteFunc) *applyEventStruct {
	result := &applyEventStruct{writeFunc: writeFunc}
	return result
}

func newApplyEventStructByDML(dmlEvent *binlog.BinlogDMLEvent) *applyEventStruct {
	result := &applyEventStruct{dmlEvent: dmlEvent}
	return result
}

type PrintStatusRule int

const (
	NoPrintStatusRule           PrintStatusRule = iota
	HeuristicPrintStatusRule                    = iota
	ForcePrintStatusRule                        = iota
	ForcePrintStatusOnlyRule                    = iota
	ForcePrintStatusAndHintRule                 = iota
)

// Migrator is the main schema migration flow manager.
type Migrator struct {
	parser           *sql.AlterTableParser
	inspector        *Inspector
	applier          *Applier
	eventsStreamer   *EventsStreamer
	server           *Server
	throttler        *Throttler
	hooksExecutor    *HooksExecutor
	migrationContext *base.MigrationContext

	firstThrottlingCollected   chan bool
	ghostTableMigrated         chan bool
	rowCopyComplete            chan error
	allEventsUpToLockProcessed chan string

	rowCopyCompleteFlag int64
	// copyRowsQueue should not be buffered; if buffered some non-damaging but
	//  excessive work happens at the end of the iteration as new copy-jobs arrive before realizing the copy is complete
	copyRowsQueue    chan tableWriteFunc
	applyEventsQueue chan *applyEventStruct

	handledChangelogStates map[string]bool

	finishedMigrating int64
}

func NewMigrator(context *base.MigrationContext) *Migrator {
	migrator := &Migrator{
		migrationContext:           context,
		parser:                     sql.NewAlterTableParser(),
		ghostTableMigrated:         make(chan bool),
		firstThrottlingCollected:   make(chan bool, 3),
		rowCopyComplete:            make(chan error),
		allEventsUpToLockProcessed: make(chan string),

		copyRowsQueue:          make(chan tableWriteFunc),
		applyEventsQueue:       make(chan *applyEventStruct, base.MaxEventsBatchSize),
		handledChangelogStates: make(map[string]bool),
		finishedMigrating:      0,
	}
	return migrator
}

// initiateHooksExecutor
func (this *Migrator) initiateHooksExecutor() (err error) {
	this.hooksExecutor = NewHooksExecutor(this.migrationContext)
	if err := this.hooksExecutor.initHooks(); err != nil {
		return err
	}
	return nil
}

// sleepWhileTrue sleeps indefinitely until the given function returns 'false'
// (or fails with error)
func (this *Migrator) sleepWhileTrue(operation func() (bool, error)) error {
	for {
		shouldSleep, err := operation()
		if err != nil {
			return err
		}
		if !shouldSleep {
			return nil
		}
		time.Sleep(time.Second)
	}
}

// retryOperation attempts up to `count` attempts at running given function,
// exiting as soon as it returns with non-error.
func (this *Migrator) retryOperation(operation func() error, notFatalHint ...bool) (err error) {
	maxRetries := int(this.migrationContext.MaxRetries())
	for i := 0; i < maxRetries; i++ {
		if i != 0 {
			// sleep after previous iteration
			time.Sleep(1 * time.Second)
		}
		err = operation()
		if err == nil {
			return nil
		}
		// there's an error. Let's try again.
	}
	if len(notFatalHint) == 0 {
		this.migrationContext.PanicAbort <- err
	}
	return err
}

// `retryOperationWithExponentialBackoff` attempts running given function, waiting 2^(n-1)
// seconds between each attempt, where `n` is the running number of attempts. Exits
// as soon as the function returns with non-error, or as soon as `MaxRetries`
// attempts are reached. Wait intervals between attempts obey a maximum of
// `ExponentialBackoffMaxInterval`.
func (this *Migrator) retryOperationWithExponentialBackoff(operation func() error, notFatalHint ...bool) (err error) {
	var interval int64
	maxRetries := int(this.migrationContext.MaxRetries())
	maxInterval := this.migrationContext.ExponentialBackoffMaxInterval
	for i := 0; i < maxRetries; i++ {
		newInterval := int64(math.Exp2(float64(i - 1)))
		if newInterval <= maxInterval {
			interval = newInterval
		}
		if i != 0 {
			time.Sleep(time.Duration(interval) * time.Second)
		}
		err = operation()
		if err == nil {
			return nil
		}
	}
	if len(notFatalHint) == 0 {
		this.migrationContext.PanicAbort <- err
	}
	return err
}

// executeAndThrottleOnError executes a given function. If it errors, it
// throttles.
func (this *Migrator) executeAndThrottleOnError(operation func() error) (err error) {
	if err := operation(); err != nil {
		this.throttler.throttle(nil)
		return err
	}
	return nil
}

// consumeRowCopyComplete blocks on the rowCopyComplete channel once, and then
// consumes and drops any further incoming events that may be left hanging.
func (this *Migrator) consumeRowCopyComplete() {
	if err := <-this.rowCopyComplete; err != nil {
		this.migrationContext.PanicAbort <- err
	}
	atomic.StoreInt64(&this.rowCopyCompleteFlag, 1)
	this.migrationContext.MarkRowCopyEndTime()
	go func() {
		for err := range this.rowCopyComplete {
			if err != nil {
				this.migrationContext.PanicAbort <- err
			}
		}
	}()
}

func (this *Migrator) canStopStreaming() bool {
	return atomic.LoadInt64(&this.migrationContext.CutOverCompleteFlag) != 0
}

// onChangelogStateEvent is called when a binlog event operation on the changelog table is intercepted.
func (this *Migrator) onChangelogStateEvent(dmlEvent *binlog.BinlogDMLEvent) (err error) {
	// Hey, I created the changelog table, I know the type of columns it has!
	if hint := dmlEvent.NewColumnValues.StringColumn(2); hint != "state" {
		return nil
	}
	changelogStateString := dmlEvent.NewColumnValues.StringColumn(3)
	changelogState := ReadChangelogState(changelogStateString)
	this.migrationContext.Log.Infof("Intercepted changelog state %s", changelogState)
	switch changelogState {
	case GhostTableMigrated:
		{
			this.ghostTableMigrated <- true
		}
	case AllEventsUpToLockProcessed:
		{
			var applyEventFunc tableWriteFunc = func() error {
				this.allEventsUpToLockProcessed <- changelogStateString
				return nil
			}
			// at this point we know all events up to lock have been read from the streamer,
			// because the streamer works sequentially. So those events are either already handled,
			// or have event functions in applyEventsQueue.
			// So as not to create a potential deadlock, we write this func to applyEventsQueue
			// asynchronously, understanding it doesn't really matter.
			go func() {
				this.applyEventsQueue <- newApplyEventStructByFunc(&applyEventFunc)
			}()
		}
	default:
		{
			return fmt.Errorf("Unknown changelog state: %+v", changelogState)
		}
	}
	this.migrationContext.Log.Infof("Handled changelog state %s", changelogState)
	return nil
}

// listenOnPanicAbort aborts on abort request
func (this *Migrator) listenOnPanicAbort() {
	err := <-this.migrationContext.PanicAbort
	this.migrationContext.Log.Fatale(err)
}

// validateStatement validates the `alter` statement meets criteria.
// At this time this means:
// - column renames are approved
// - no table rename allowed
func (this *Migrator) validateStatement() (err error) {
	if this.parser.IsRenameTable() {
		return fmt.Errorf("ALTER statement seems to RENAME the table. This is not supported, and you should run your RENAME outside gh-ost.")
	}
	if this.parser.HasNonTrivialRenames() && !this.migrationContext.SkipRenamedColumns {
		this.migrationContext.ColumnRenameMap = this.parser.GetNonTrivialRenames()
		if !this.migrationContext.ApproveRenamedColumns {
			return fmt.Errorf("gh-ost believes the ALTER statement renames columns, as follows: %v; as precaution, you are asked to confirm gh-ost is correct, and provide with `--approve-renamed-columns`, and we're all happy. Or you can skip renamed columns via `--skip-renamed-columns`, in which case column data may be lost", this.parser.GetNonTrivialRenames())
		}
		this.migrationContext.Log.Infof("Alter statement has column(s) renamed. gh-ost finds the following renames: %v; --approve-renamed-columns is given and so migration proceeds.", this.parser.GetNonTrivialRenames())
	}
	this.migrationContext.DroppedColumnsMap = this.parser.DroppedColumnsMap()
	return nil
}

func (this *Migrator) countTableRows() (err error) {
	if !this.migrationContext.CountTableRows {
		// Not counting; we stay with an estimate
		return nil
	}
	if this.migrationContext.Noop {
		this.migrationContext.Log.Debugf("Noop operation; not really counting table rows")
		return nil
	}

	countRowsFunc := func() error {
		if err := this.inspector.CountTableRows(); err != nil {
			return err
		}
		if err := this.hooksExecutor.onRowCountComplete(); err != nil {
			return err
		}
		return nil
	}

	if this.migrationContext.ConcurrentCountTableRows {
		this.migrationContext.Log.Infof("As instructed, counting rows in the background; meanwhile I will use an estimated count, and will update it later on")
		go countRowsFunc()
		// and we ignore errors, because this turns to be a background job
		return nil
	}
	return countRowsFunc()
}

func (this *Migrator) createFlagFiles() (err error) {
	if this.migrationContext.PostponeCutOverFlagFile != "" {
		if !base.FileExists(this.migrationContext.PostponeCutOverFlagFile) {
			if err := base.TouchFile(this.migrationContext.PostponeCutOverFlagFile); err != nil {
				return this.migrationContext.Log.Errorf("--postpone-cut-over-flag-file indicated by gh-ost is unable to create said file: %s", err.Error())
			}
			this.migrationContext.Log.Infof("Created postpone-cut-over-flag-file: %s", this.migrationContext.PostponeCutOverFlagFile)
		}
	}
	return nil
}

// Migrate executes the complete migration logic. This is *the* major gh-ost function.
func (this *Migrator) Migrate() (err error) {
	this.migrationContext.Log.Infof("Migrating %s.%s", sql.EscapeName(this.migrationContext.DatabaseName), sql.EscapeName(this.migrationContext.OriginalTableName))
	this.migrationContext.StartTime = time.Now()
	if this.migrationContext.Hostname, err = os.Hostname(); err != nil {
		return err
	}

	go this.listenOnPanicAbort()

	if err := this.initiateHooksExecutor(); err != nil {
		return err
	}
	if err := this.hooksExecutor.onStartup(); err != nil {
		return err
	}
	if err := this.parser.ParseAlterStatement(this.migrationContext.AlterStatement); err != nil {
		return err
	}
	if err := this.validateStatement(); err != nil {
		return err
	}

	// After this point, we'll need to teardown anything that's been started
	//   so we don't leave things hanging around
	defer this.teardown()

	if err := this.initiateInspector(); err != nil {
		return err
	}
	if err := this.initiateStreaming(); err != nil {
		return err
	}
	if err := this.initiateApplier(); err != nil {
		return err
	}
	if err := this.createFlagFiles(); err != nil {
		return err
	}

	initialLag, _ := this.inspector.getReplicationLag()
	this.migrationContext.Log.Infof("Waiting for ghost table to be migrated. Current lag is %+v", initialLag)
	<-this.ghostTableMigrated
	this.migrationContext.Log.Debugf("ghost table migrated")
	// Yay! We now know the Ghost and Changelog tables are good to examine!
	// When running on replica, this means the replica has those tables. When running
	// on master this is always true, of course, and yet it also implies this knowledge
	// is in the binlogs.
	if err := this.inspector.inspectOriginalAndGhostTables(); err != nil {
		return err
	}
	// Validation complete! We're good to execute this migration
	if err := this.hooksExecutor.onValidated(); err != nil {
		return err
	}

	if err := this.initiateServer(); err != nil {
		return err
	}
	defer this.server.RemoveSocketFile()

	if err := this.countTableRows(); err != nil {
		return err
	}
	if err := this.addDMLEventsListener(); err != nil {
		return err
	}
	if err := this.applier.ReadMigrationRangeValues(); err != nil {
		return err
	}
	if err := this.initiateThrottler(); err != nil {
		return err
	}
	if err := this.hooksExecutor.onBeforeRowCopy(); err != nil {
		return err
	}
	go this.executeWriteFuncs()
	go this.iterateChunks()
	this.migrationContext.MarkRowCopyStartTime()
	go this.initiateStatus()

	this.migrationContext.Log.Debugf("Operating until row copy is complete")
	this.consumeRowCopyComplete()
	this.migrationContext.Log.Infof("Row copy complete")
	if err := this.hooksExecutor.onRowCopyComplete(); err != nil {
		return err
	}
	this.printStatus(ForcePrintStatusRule)

	if err := this.hooksExecutor.onBeforeCutOver(); err != nil {
		return err
	}
	var retrier func(func() error, ...bool) error
	if this.migrationContext.CutOverExponentialBackoff {
		retrier = this.retryOperationWithExponentialBackoff
	} else {
		retrier = this.retryOperation
	}
	if err := retrier(this.cutOver); err != nil {
		return err
	}
	atomic.StoreInt64(&this.migrationContext.CutOverCompleteFlag, 1)

	if err := this.finalCleanup(); err != nil {
		return nil
	}
	if err := this.hooksExecutor.onSuccess(); err != nil {
		return err
	}
	this.migrationContext.Log.Infof("Done migrating %s.%s", sql.EscapeName(this.migrationContext.DatabaseName), sql.EscapeName(this.migrationContext.OriginalTableName))
	return nil
}

// ExecOnFailureHook executes the onFailure hook, and this method is provided as the only external
// hook access point
func (this *Migrator) ExecOnFailureHook() (err error) {
	return this.hooksExecutor.onFailure()
}

func (this *Migrator) handleCutOverResult(cutOverError error) (err error) {
	if this.migrationContext.TestOnReplica {
		// We're merely testing, we don't want to keep this state. Rollback the renames as possible
		this.applier.RenameTablesRollback()
	}
	if cutOverError == nil {
		return nil
	}
	// Only on error:

	if this.migrationContext.TestOnReplica {
		// With `--test-on-replica` we stop replication thread, and then proceed to use
		// the same cut-over phase as the master would use. That means we take locks
		// and swap the tables.
		// The difference is that we will later swap the tables back.
		if err := this.hooksExecutor.onStartReplication(); err != nil {
			return this.migrationContext.Log.Errore(err)
		}
		if this.migrationContext.TestOnReplicaSkipReplicaStop {
			this.migrationContext.Log.Warningf("--test-on-replica-skip-replica-stop enabled, we are not starting replication.")
		} else {
			this.migrationContext.Log.Debugf("testing on replica. Starting replication IO thread after cut-over failure")
			if err := this.retryOperation(this.applier.StartReplication); err != nil {
				return this.migrationContext.Log.Errore(err)
			}
		}
	}
	return nil
}

// cutOver performs the final step of migration, based on migration
// type (on replica? atomic? safe?)
func (this *Migrator) cutOver() (err error) {
	if this.migrationContext.Noop {
		this.migrationContext.Log.Debugf("Noop operation; not really swapping tables")
		return nil
	}
	this.migrationContext.MarkPointOfInterest()
	this.throttler.throttle(func() {
		this.migrationContext.Log.Debugf("throttling before swapping tables")
	})

	this.migrationContext.MarkPointOfInterest()
	this.migrationContext.Log.Debugf("checking for cut-over postpone")
	this.sleepWhileTrue(
		func() (bool, error) {
			if this.migrationContext.PostponeCutOverFlagFile == "" {
				return false, nil
			}
			if atomic.LoadInt64(&this.migrationContext.UserCommandedUnpostponeFlag) > 0 {
				atomic.StoreInt64(&this.migrationContext.UserCommandedUnpostponeFlag, 0)
				return false, nil
			}
			if base.FileExists(this.migrationContext.PostponeCutOverFlagFile) {
				// Postpone file defined and exists!
				if atomic.LoadInt64(&this.migrationContext.IsPostponingCutOver) == 0 {
					if err := this.hooksExecutor.onBeginPostponed(); err != nil {
						return true, err
					}
				}
				atomic.StoreInt64(&this.migrationContext.IsPostponingCutOver, 1)
				return true, nil
			}
			return false, nil
		},
	)
	atomic.StoreInt64(&this.migrationContext.IsPostponingCutOver, 0)
	this.migrationContext.MarkPointOfInterest()
	this.migrationContext.Log.Debugf("checking for cut-over postpone: complete")

	if this.migrationContext.TestOnReplica {
		// With `--test-on-replica` we stop replication thread, and then proceed to use
		// the same cut-over phase as the master would use. That means we take locks
		// and swap the tables.
		// The difference is that we will later swap the tables back.
		if err := this.hooksExecutor.onStopReplication(); err != nil {
			return err
		}
		if this.migrationContext.TestOnReplicaSkipReplicaStop {
			this.migrationContext.Log.Warningf("--test-on-replica-skip-replica-stop enabled, we are not stopping replication.")
		} else {
			this.migrationContext.Log.Debugf("testing on replica. Stopping replication IO thread")
			if err := this.retryOperation(this.applier.StopReplication); err != nil {
				return err
			}
		}
	}
	if this.migrationContext.CutOverType == base.CutOverAtomic {
		// Atomic solution: we use low timeout and multiple attempts. But for
		// each failed attempt, we throttle until replication lag is back to normal
		err := this.atomicCutOver()
		this.handleCutOverResult(err)
		return err
	}
	if this.migrationContext.CutOverType == base.CutOverTwoStep {
		err := this.cutOverTwoStep()
		this.handleCutOverResult(err)
		return err
	}
	return this.migrationContext.Log.Fatalf("Unknown cut-over type: %d; should never get here!", this.migrationContext.CutOverType)
}

// Inject the "AllEventsUpToLockProcessed" state hint, wait for it to appear in the binary logs,
// make sure the queue is drained.
func (this *Migrator) waitForEventsUpToLock() (err error) {
	timeout := time.NewTimer(time.Second * time.Duration(this.migrationContext.CutOverLockTimeoutSeconds))

	this.migrationContext.MarkPointOfInterest()
	waitForEventsUpToLockStartTime := time.Now()

	allEventsUpToLockProcessedChallenge := fmt.Sprintf("%s:%d", string(AllEventsUpToLockProcessed), waitForEventsUpToLockStartTime.UnixNano())
	this.migrationContext.Log.Infof("Writing changelog state: %+v", allEventsUpToLockProcessedChallenge)
	if _, err := this.applier.WriteChangelogState(allEventsUpToLockProcessedChallenge); err != nil {
		return err
	}
	this.migrationContext.Log.Infof("Waiting for events up to lock")
	atomic.StoreInt64(&this.migrationContext.AllEventsUpToLockProcessedInjectedFlag, 1)
	for found := false; !found; {
		select {
		case <-timeout.C:
			{
				return this.migrationContext.Log.Errorf("Timeout while waiting for events up to lock")
			}
		case state := <-this.allEventsUpToLockProcessed:
			{
				if state == allEventsUpToLockProcessedChallenge {
					this.migrationContext.Log.Infof("Waiting for events up to lock: got %s", state)
					found = true
				} else {
					this.migrationContext.Log.Infof("Waiting for events up to lock: skipping %s", state)
				}
			}
		}
	}
	waitForEventsUpToLockDuration := time.Since(waitForEventsUpToLockStartTime)

	this.migrationContext.Log.Infof("Done waiting for events up to lock; duration=%+v", waitForEventsUpToLockDuration)
	this.printStatus(ForcePrintStatusAndHintRule)

	return nil
}

// cutOverTwoStep will lock down the original table, execute
// what's left of last DML entries, and **non-atomically** swap original->old, then new->original.
// There is a point in time where the "original" table does not exist and queries are non-blocked
// and failing.
func (this *Migrator) cutOverTwoStep() (err error) {
	atomic.StoreInt64(&this.migrationContext.InCutOverCriticalSectionFlag, 1)
	defer atomic.StoreInt64(&this.migrationContext.InCutOverCriticalSectionFlag, 0)
	atomic.StoreInt64(&this.migrationContext.AllEventsUpToLockProcessedInjectedFlag, 0)

	if err := this.retryOperation(this.applier.LockOriginalTable); err != nil {
		return err
	}

	if err := this.retryOperation(this.waitForEventsUpToLock); err != nil {
		return err
	}
	if err := this.retryOperation(this.applier.SwapTablesQuickAndBumpy); err != nil {
		return err
	}
	if err := this.retryOperation(this.applier.UnlockTables); err != nil {
		return err
	}

	lockAndRenameDuration := this.migrationContext.RenameTablesEndTime.Sub(this.migrationContext.LockTablesStartTime)
	renameDuration := this.migrationContext.RenameTablesEndTime.Sub(this.migrationContext.RenameTablesStartTime)
	this.migrationContext.Log.Debugf("Lock & rename duration: %s (rename only: %s). During this time, queries on %s were locked or failing", lockAndRenameDuration, renameDuration, sql.EscapeName(this.migrationContext.OriginalTableName))
	return nil
}

// atomicCutOver
func (this *Migrator) atomicCutOver() (err error) {
	atomic.StoreInt64(&this.migrationContext.InCutOverCriticalSectionFlag, 1)
	defer atomic.StoreInt64(&this.migrationContext.InCutOverCriticalSectionFlag, 0)

	okToUnlockTable := make(chan bool, 4)
	var dropCutOverSentryTableOnce sync.Once
	defer func() {
		okToUnlockTable <- true
		dropCutOverSentryTableOnce.Do(func() {
			this.applier.DropAtomicCutOverSentryTableIfExists()
		})
	}()

	atomic.StoreInt64(&this.migrationContext.AllEventsUpToLockProcessedInjectedFlag, 0)

	lockOriginalSessionIdChan := make(chan int64, 2)
	tableLocked := make(chan error, 2)
	tableUnlocked := make(chan error, 2)
	go func() {
<<<<<<< HEAD
		if err := this.applier.AtomicCutOverMagicLock(lockOriginalSessionIdChan, tableLocked, okToUnlockTable, tableUnlocked, &dropCutOverSentryTableOnce); err != nil {
			log.Errore(err)
=======
		if err := this.applier.AtomicCutOverMagicLock(lockOriginalSessionIdChan, tableLocked, okToUnlockTable, tableUnlocked); err != nil {
			this.migrationContext.Log.Errore(err)
>>>>>>> 5e953b7e
		}
	}()
	if err := <-tableLocked; err != nil {
		return this.migrationContext.Log.Errore(err)
	}
	lockOriginalSessionId := <-lockOriginalSessionIdChan
	this.migrationContext.Log.Infof("Session locking original & magic tables is %+v", lockOriginalSessionId)
	// At this point we know the original table is locked.
	// We know any newly incoming DML on original table is blocked.
	if err := this.waitForEventsUpToLock(); err != nil {
		return this.migrationContext.Log.Errore(err)
	}

	// Step 2
	// We now attempt an atomic RENAME on original & ghost tables, and expect it to block.
	this.migrationContext.RenameTablesStartTime = time.Now()

	var tableRenameKnownToHaveFailed int64
	renameSessionIdChan := make(chan int64, 2)
	tablesRenamed := make(chan error, 2)
	go func() {
		if err := this.applier.AtomicCutoverRename(renameSessionIdChan, tablesRenamed); err != nil {
			// Abort! Release the lock
			atomic.StoreInt64(&tableRenameKnownToHaveFailed, 1)
			okToUnlockTable <- true
		}
	}()
	renameSessionId := <-renameSessionIdChan
	this.migrationContext.Log.Infof("Session renaming tables is %+v", renameSessionId)

	waitForRename := func() error {
		if atomic.LoadInt64(&tableRenameKnownToHaveFailed) == 1 {
			// We return `nil` here so as to avoid the `retry`. The RENAME has failed,
			// it won't show up in PROCESSLIST, no point in waiting
			return nil
		}
		return this.applier.ExpectProcess(renameSessionId, "metadata lock", "rename")
	}
	// Wait for the RENAME to appear in PROCESSLIST
	if err := this.retryOperation(waitForRename, true); err != nil {
		// Abort! Release the lock
		okToUnlockTable <- true
		return err
	}
	if atomic.LoadInt64(&tableRenameKnownToHaveFailed) == 0 {
		this.migrationContext.Log.Infof("Found atomic RENAME to be blocking, as expected. Double checking the lock is still in place (though I don't strictly have to)")
	}
	if err := this.applier.ExpectUsedLock(lockOriginalSessionId); err != nil {
		// Abort operation. Just make sure to drop the magic table.
		return this.migrationContext.Log.Errore(err)
	}
	this.migrationContext.Log.Infof("Connection holding lock on original table still exists")

	// Now that we've found the RENAME blocking, AND the locking connection still alive,
	// we know it is safe to proceed to release the lock

	okToUnlockTable <- true
	// BAM! magic table dropped, original table lock is released
	// -> RENAME released -> queries on original are unblocked.
	if err := <-tableUnlocked; err != nil {
		return this.migrationContext.Log.Errore(err)
	}
	if err := <-tablesRenamed; err != nil {
		return this.migrationContext.Log.Errore(err)
	}
	this.migrationContext.RenameTablesEndTime = time.Now()

	// ooh nice! We're actually truly and thankfully done
	lockAndRenameDuration := this.migrationContext.RenameTablesEndTime.Sub(this.migrationContext.LockTablesStartTime)
	this.migrationContext.Log.Infof("Lock & rename duration: %s. During this time, queries on %s were blocked", lockAndRenameDuration, sql.EscapeName(this.migrationContext.OriginalTableName))
	return nil
}

// initiateServer begins listening on unix socket/tcp for incoming interactive commands
func (this *Migrator) initiateServer() (err error) {
	var f printStatusFunc = func(rule PrintStatusRule, writer io.Writer) {
		this.printStatus(rule, writer)
	}
	this.server = NewServer(this.migrationContext, this.hooksExecutor, f)
	if err := this.server.BindSocketFile(); err != nil {
		return err
	}
	if err := this.server.BindTCPPort(); err != nil {
		return err
	}

	go this.server.Serve()
	return nil
}

// initiateInspector connects, validates and inspects the "inspector" server.
// The "inspector" server is typically a replica; it is where we issue some
// queries such as:
// - table row count
// - schema validation
// - heartbeat
// When `--allow-on-master` is supplied, the inspector is actually the master.
func (this *Migrator) initiateInspector() (err error) {
	this.inspector = NewInspector(this.migrationContext)
	if err := this.inspector.InitDBConnections(); err != nil {
		return err
	}
	if err := this.inspector.ValidateOriginalTable(); err != nil {
		return err
	}
	if err := this.inspector.InspectOriginalTable(); err != nil {
		return err
	}
	// So far so good, table is accessible and valid.
	// Let's get master connection config
	if this.migrationContext.AssumeMasterHostname == "" {
		// No forced master host; detect master
		if this.migrationContext.ApplierConnectionConfig, err = this.inspector.getMasterConnectionConfig(); err != nil {
			return err
		}
		this.migrationContext.Log.Infof("Master found to be %+v", *this.migrationContext.ApplierConnectionConfig.ImpliedKey)
	} else {
		// Forced master host.
		key, err := mysql.ParseRawInstanceKeyLoose(this.migrationContext.AssumeMasterHostname)
		if err != nil {
			return err
		}
		this.migrationContext.ApplierConnectionConfig = this.migrationContext.InspectorConnectionConfig.DuplicateCredentials(*key)
		if this.migrationContext.CliMasterUser != "" {
			this.migrationContext.ApplierConnectionConfig.User = this.migrationContext.CliMasterUser
		}
		if this.migrationContext.CliMasterPassword != "" {
			this.migrationContext.ApplierConnectionConfig.Password = this.migrationContext.CliMasterPassword
		}
		this.migrationContext.Log.Infof("Master forced to be %+v", *this.migrationContext.ApplierConnectionConfig.ImpliedKey)
	}
	// validate configs
	if this.migrationContext.TestOnReplica || this.migrationContext.MigrateOnReplica {
		if this.migrationContext.InspectorIsAlsoApplier() {
			return fmt.Errorf("Instructed to --test-on-replica or --migrate-on-replica, but the server we connect to doesn't seem to be a replica")
		}
		this.migrationContext.Log.Infof("--test-on-replica or --migrate-on-replica given. Will not execute on master %+v but rather on replica %+v itself",
			*this.migrationContext.ApplierConnectionConfig.ImpliedKey, *this.migrationContext.InspectorConnectionConfig.ImpliedKey,
		)
		this.migrationContext.ApplierConnectionConfig = this.migrationContext.InspectorConnectionConfig.Duplicate()
		if this.migrationContext.GetThrottleControlReplicaKeys().Len() == 0 {
			this.migrationContext.AddThrottleControlReplicaKey(this.migrationContext.InspectorConnectionConfig.Key)
		}
	} else if this.migrationContext.InspectorIsAlsoApplier() && !this.migrationContext.AllowedRunningOnMaster {
		return fmt.Errorf("It seems like this migration attempt to run directly on master. Preferably it would be executed on a replica (and this reduces load from the master). To proceed please provide --allow-on-master. Inspector config=%+v, applier config=%+v", this.migrationContext.InspectorConnectionConfig, this.migrationContext.ApplierConnectionConfig)
	}
	if err := this.inspector.validateLogSlaveUpdates(); err != nil {
		return err
	}

	return nil
}

// initiateStatus sets and activates the printStatus() ticker
func (this *Migrator) initiateStatus() error {
	this.printStatus(ForcePrintStatusAndHintRule)
	statusTick := time.Tick(1 * time.Second)
	for range statusTick {
		if atomic.LoadInt64(&this.finishedMigrating) > 0 {
			return nil
		}
		go this.printStatus(HeuristicPrintStatusRule)
	}

	return nil
}

// printMigrationStatusHint prints a detailed configuration dump, that is useful
// to keep in mind; such as the name of migrated table, throttle params etc.
// This gets printed at beginning and end of migration, every 10 minutes throughout
// migration, and as response to the "status" interactive command.
func (this *Migrator) printMigrationStatusHint(writers ...io.Writer) {
	w := io.MultiWriter(writers...)
	fmt.Fprintln(w, fmt.Sprintf("# Migrating %s.%s; Ghost table is %s.%s",
		sql.EscapeName(this.migrationContext.DatabaseName),
		sql.EscapeName(this.migrationContext.OriginalTableName),
		sql.EscapeName(this.migrationContext.DatabaseName),
		sql.EscapeName(this.migrationContext.GetGhostTableName()),
	))
	fmt.Fprintln(w, fmt.Sprintf("# Migrating %+v; inspecting %+v; executing on %+v",
		*this.applier.connectionConfig.ImpliedKey,
		*this.inspector.connectionConfig.ImpliedKey,
		this.migrationContext.Hostname,
	))
	fmt.Fprintln(w, fmt.Sprintf("# Migration started at %+v",
		this.migrationContext.StartTime.Format(time.RubyDate),
	))
	maxLoad := this.migrationContext.GetMaxLoad()
	criticalLoad := this.migrationContext.GetCriticalLoad()
	fmt.Fprintln(w, fmt.Sprintf("# chunk-size: %+v; max-lag-millis: %+vms; dml-batch-size: %+v; max-load: %s; critical-load: %s; nice-ratio: %f",
		atomic.LoadInt64(&this.migrationContext.ChunkSize),
		atomic.LoadInt64(&this.migrationContext.MaxLagMillisecondsThrottleThreshold),
		atomic.LoadInt64(&this.migrationContext.DMLBatchSize),
		maxLoad.String(),
		criticalLoad.String(),
		this.migrationContext.GetNiceRatio(),
	))
	if this.migrationContext.ThrottleFlagFile != "" {
		setIndicator := ""
		if base.FileExists(this.migrationContext.ThrottleFlagFile) {
			setIndicator = "[set]"
		}
		fmt.Fprintln(w, fmt.Sprintf("# throttle-flag-file: %+v %+v",
			this.migrationContext.ThrottleFlagFile, setIndicator,
		))
	}
	if this.migrationContext.ThrottleAdditionalFlagFile != "" {
		setIndicator := ""
		if base.FileExists(this.migrationContext.ThrottleAdditionalFlagFile) {
			setIndicator = "[set]"
		}
		fmt.Fprintln(w, fmt.Sprintf("# throttle-additional-flag-file: %+v %+v",
			this.migrationContext.ThrottleAdditionalFlagFile, setIndicator,
		))
	}
	if throttleQuery := this.migrationContext.GetThrottleQuery(); throttleQuery != "" {
		fmt.Fprintln(w, fmt.Sprintf("# throttle-query: %+v",
			throttleQuery,
		))
	}
	if throttleControlReplicaKeys := this.migrationContext.GetThrottleControlReplicaKeys(); throttleControlReplicaKeys.Len() > 0 {
		fmt.Fprintln(w, fmt.Sprintf("# throttle-control-replicas count: %+v",
			throttleControlReplicaKeys.Len(),
		))
	}

	if this.migrationContext.PostponeCutOverFlagFile != "" {
		setIndicator := ""
		if base.FileExists(this.migrationContext.PostponeCutOverFlagFile) {
			setIndicator = "[set]"
		}
		fmt.Fprintln(w, fmt.Sprintf("# postpone-cut-over-flag-file: %+v %+v",
			this.migrationContext.PostponeCutOverFlagFile, setIndicator,
		))
	}
	if this.migrationContext.PanicFlagFile != "" {
		fmt.Fprintln(w, fmt.Sprintf("# panic-flag-file: %+v",
			this.migrationContext.PanicFlagFile,
		))
	}
	fmt.Fprintln(w, fmt.Sprintf("# Serving on unix socket: %+v",
		this.migrationContext.ServeSocketFile,
	))
	if this.migrationContext.ServeTCPPort != 0 {
		fmt.Fprintln(w, fmt.Sprintf("# Serving on TCP port: %+v", this.migrationContext.ServeTCPPort))
	}
}

// printStatus prints the progress status, and optionally additionally detailed
// dump of configuration.
// `rule` indicates the type of output expected.
// By default the status is written to standard output, but other writers can
// be used as well.
func (this *Migrator) printStatus(rule PrintStatusRule, writers ...io.Writer) {
	if rule == NoPrintStatusRule {
		return
	}
	writers = append(writers, os.Stdout)

	elapsedTime := this.migrationContext.ElapsedTime()
	elapsedSeconds := int64(elapsedTime.Seconds())
	totalRowsCopied := this.migrationContext.GetTotalRowsCopied()
	rowsEstimate := atomic.LoadInt64(&this.migrationContext.RowsEstimate) + atomic.LoadInt64(&this.migrationContext.RowsDeltaEstimate)
	if atomic.LoadInt64(&this.rowCopyCompleteFlag) == 1 {
		// Done copying rows. The totalRowsCopied value is the de-facto number of rows,
		// and there is no further need to keep updating the value.
		rowsEstimate = totalRowsCopied
	}
	var progressPct float64
	if rowsEstimate == 0 {
		progressPct = 100.0
	} else {
		progressPct = 100.0 * float64(totalRowsCopied) / float64(rowsEstimate)
	}
	// we take the opportunity to update migration context with progressPct
	this.migrationContext.SetProgressPct(progressPct)
	// Before status, let's see if we should print a nice reminder for what exactly we're doing here.
	shouldPrintMigrationStatusHint := (elapsedSeconds%600 == 0)
	if rule == ForcePrintStatusAndHintRule {
		shouldPrintMigrationStatusHint = true
	}
	if rule == ForcePrintStatusOnlyRule {
		shouldPrintMigrationStatusHint = false
	}
	if shouldPrintMigrationStatusHint {
		this.printMigrationStatusHint(writers...)
	}

	var etaSeconds float64 = math.MaxFloat64
	eta := "N/A"
	if progressPct >= 100.0 {
		eta = "due"
	} else if progressPct >= 0.1 {
		elapsedRowCopySeconds := this.migrationContext.ElapsedRowCopyTime().Seconds()
		totalExpectedSeconds := elapsedRowCopySeconds * float64(rowsEstimate) / float64(totalRowsCopied)
		etaSeconds = totalExpectedSeconds - elapsedRowCopySeconds
		if etaSeconds >= 0 {
			etaDuration := time.Duration(etaSeconds) * time.Second
			eta = base.PrettifyDurationOutput(etaDuration)
		} else {
			eta = "due"
		}
	}

	state := "migrating"
	if atomic.LoadInt64(&this.migrationContext.CountingRowsFlag) > 0 && !this.migrationContext.ConcurrentCountTableRows {
		state = "counting rows"
	} else if atomic.LoadInt64(&this.migrationContext.IsPostponingCutOver) > 0 {
		eta = "due"
		state = "postponing cut-over"
	} else if isThrottled, throttleReason, _ := this.migrationContext.IsThrottled(); isThrottled {
		state = fmt.Sprintf("throttled, %s", throttleReason)
	}

	shouldPrintStatus := false
	if rule == HeuristicPrintStatusRule {
		if elapsedSeconds <= 60 {
			shouldPrintStatus = true
		} else if etaSeconds <= 60 {
			shouldPrintStatus = true
		} else if etaSeconds <= 180 {
			shouldPrintStatus = (elapsedSeconds%5 == 0)
		} else if elapsedSeconds <= 180 {
			shouldPrintStatus = (elapsedSeconds%5 == 0)
		} else if this.migrationContext.TimeSincePointOfInterest().Seconds() <= 60 {
			shouldPrintStatus = (elapsedSeconds%5 == 0)
		} else {
			shouldPrintStatus = (elapsedSeconds%30 == 0)
		}
	} else {
		// Not heuristic
		shouldPrintStatus = true
	}
	if !shouldPrintStatus {
		return
	}

	currentBinlogCoordinates := *this.eventsStreamer.GetCurrentBinlogCoordinates()

	status := fmt.Sprintf("Copy: %d/%d %.1f%%; Applied: %d; Backlog: %d/%d; Time: %+v(total), %+v(copy); streamer: %+v; Lag: %.2fs, State: %s; ETA: %s",
		totalRowsCopied, rowsEstimate, progressPct,
		atomic.LoadInt64(&this.migrationContext.TotalDMLEventsApplied),
		len(this.applyEventsQueue), cap(this.applyEventsQueue),
		base.PrettifyDurationOutput(elapsedTime), base.PrettifyDurationOutput(this.migrationContext.ElapsedRowCopyTime()),
		currentBinlogCoordinates,
		this.migrationContext.GetCurrentLagDuration().Seconds(),
		state,
		eta,
	)
	this.applier.WriteChangelog(
		fmt.Sprintf("copy iteration %d at %d", this.migrationContext.GetIteration(), time.Now().Unix()),
		status,
	)
	w := io.MultiWriter(writers...)
	fmt.Fprintln(w, status)

	if elapsedSeconds%60 == 0 {
		this.hooksExecutor.onStatus(status)
	}
}

// initiateStreaming begins streaming of binary log events and registers listeners for such events
func (this *Migrator) initiateStreaming() error {
	this.eventsStreamer = NewEventsStreamer(this.migrationContext)
	if err := this.eventsStreamer.InitDBConnections(); err != nil {
		return err
	}
	this.eventsStreamer.AddListener(
		false,
		this.migrationContext.DatabaseName,
		this.migrationContext.GetChangelogTableName(),
		func(dmlEvent *binlog.BinlogDMLEvent) error {
			return this.onChangelogStateEvent(dmlEvent)
		},
	)

	go func() {
		this.migrationContext.Log.Debugf("Beginning streaming")
		err := this.eventsStreamer.StreamEvents(this.canStopStreaming)
		if err != nil {
			this.migrationContext.PanicAbort <- err
		}
		this.migrationContext.Log.Debugf("Done streaming")
	}()

	go func() {
		ticker := time.Tick(1 * time.Second)
		for range ticker {
			if atomic.LoadInt64(&this.finishedMigrating) > 0 {
				return
			}
			this.migrationContext.SetRecentBinlogCoordinates(*this.eventsStreamer.GetCurrentBinlogCoordinates())
		}
	}()
	return nil
}

// addDMLEventsListener begins listening for binlog events on the original table,
// and creates & enqueues a write task per such event.
func (this *Migrator) addDMLEventsListener() error {
	err := this.eventsStreamer.AddListener(
		false,
		this.migrationContext.DatabaseName,
		this.migrationContext.OriginalTableName,
		func(dmlEvent *binlog.BinlogDMLEvent) error {
			this.applyEventsQueue <- newApplyEventStructByDML(dmlEvent)
			return nil
		},
	)
	return err
}

// initiateThrottler kicks in the throttling collection and the throttling checks.
func (this *Migrator) initiateThrottler() error {
	this.throttler = NewThrottler(this.migrationContext, this.applier, this.inspector)

	go this.throttler.initiateThrottlerCollection(this.firstThrottlingCollected)
	this.migrationContext.Log.Infof("Waiting for first throttle metrics to be collected")
	<-this.firstThrottlingCollected // replication lag
	<-this.firstThrottlingCollected // HTTP status
	<-this.firstThrottlingCollected // other, general metrics
	this.migrationContext.Log.Infof("First throttle metrics collected")
	go this.throttler.initiateThrottlerChecks()

	return nil
}

func (this *Migrator) initiateApplier() error {
	this.applier = NewApplier(this.migrationContext)
	if err := this.applier.InitDBConnections(); err != nil {
		return err
	}
	if err := this.applier.ValidateOrDropExistingTables(); err != nil {
		return err
	}
	if err := this.applier.CreateChangelogTable(); err != nil {
		this.migrationContext.Log.Errorf("Unable to create changelog table, see further error details. Perhaps a previous migration failed without dropping the table? OR is there a running migration? Bailing out")
		return err
	}
	if err := this.applier.CreateGhostTable(); err != nil {
		this.migrationContext.Log.Errorf("Unable to create ghost table, see further error details. Perhaps a previous migration failed without dropping the table? Bailing out")
		return err
	}

	if err := this.applier.AlterGhost(); err != nil {
		this.migrationContext.Log.Errorf("Unable to ALTER ghost table, see further error details. Bailing out")
		return err
	}

	this.applier.WriteChangelogState(string(GhostTableMigrated))
	go this.applier.InitiateHeartbeat()
	return nil
}

// iterateChunks iterates the existing table rows, and generates a copy task of
// a chunk of rows onto the ghost table.
func (this *Migrator) iterateChunks() error {
	terminateRowIteration := func(err error) error {
		this.rowCopyComplete <- err
		return this.migrationContext.Log.Errore(err)
	}
	if this.migrationContext.Noop {
		this.migrationContext.Log.Debugf("Noop operation; not really copying data")
		return terminateRowIteration(nil)
	}
	if this.migrationContext.MigrationRangeMinValues == nil {
		this.migrationContext.Log.Debugf("No rows found in table. Rowcopy will be implicitly empty")
		return terminateRowIteration(nil)
	}

	var hasNoFurtherRangeFlag int64
	// Iterate per chunk:
	for {
		if atomic.LoadInt64(&this.rowCopyCompleteFlag) == 1 || atomic.LoadInt64(&hasNoFurtherRangeFlag) == 1 {
			// Done
			// There's another such check down the line
			return nil
		}
		copyRowsFunc := func() error {
			if atomic.LoadInt64(&this.rowCopyCompleteFlag) == 1 || atomic.LoadInt64(&hasNoFurtherRangeFlag) == 1 {
				// Done.
				// There's another such check down the line
				return nil
			}

			// When hasFurtherRange is false, original table might be write locked and CalculateNextIterationRangeEndValues would hangs forever

			hasFurtherRange := false
			if err := this.retryOperation(func() (e error) {
				hasFurtherRange, e = this.applier.CalculateNextIterationRangeEndValues()
				return e
			}); err != nil {
				return terminateRowIteration(err)
			}
			if !hasFurtherRange {
				atomic.StoreInt64(&hasNoFurtherRangeFlag, 1)
				return terminateRowIteration(nil)
			}
			// Copy task:
			applyCopyRowsFunc := func() error {
				if atomic.LoadInt64(&this.rowCopyCompleteFlag) == 1 {
					// No need for more writes.
					// This is the de-facto place where we avoid writing in the event of completed cut-over.
					// There could _still_ be a race condition, but that's as close as we can get.
					// What about the race condition? Well, there's actually no data integrity issue.
					// when rowCopyCompleteFlag==1 that means **guaranteed** all necessary rows have been copied.
					// But some are still then collected at the binary log, and these are the ones we're trying to
					// not apply here. If the race condition wins over us, then we just attempt to apply onto the
					// _ghost_ table, which no longer exists. So, bothering error messages and all, but no damage.
					return nil
				}
				_, rowsAffected, _, err := this.applier.ApplyIterationInsertQuery()
				if err != nil {
					return err // wrapping call will retry
				}
				atomic.AddInt64(&this.migrationContext.TotalRowsCopied, rowsAffected)
				atomic.AddInt64(&this.migrationContext.Iteration, 1)
				return nil
			}
			if err := this.retryOperation(applyCopyRowsFunc); err != nil {
				return terminateRowIteration(err)
			}
			return nil
		}
		// Enqueue copy operation; to be executed by executeWriteFuncs()
		this.copyRowsQueue <- copyRowsFunc
	}
	return nil
}

func (this *Migrator) onApplyEventStruct(eventStruct *applyEventStruct) error {
	handleNonDMLEventStruct := func(eventStruct *applyEventStruct) error {
		if eventStruct.writeFunc != nil {
			if err := this.retryOperation(*eventStruct.writeFunc); err != nil {
				return this.migrationContext.Log.Errore(err)
			}
		}
		return nil
	}
	if eventStruct.dmlEvent == nil {
		return handleNonDMLEventStruct(eventStruct)
	}
	if eventStruct.dmlEvent != nil {
		dmlEvents := [](*binlog.BinlogDMLEvent){}
		dmlEvents = append(dmlEvents, eventStruct.dmlEvent)
		var nonDmlStructToApply *applyEventStruct

		availableEvents := len(this.applyEventsQueue)
		batchSize := int(atomic.LoadInt64(&this.migrationContext.DMLBatchSize))
		if availableEvents > batchSize-1 {
			// The "- 1" is because we already consumed one event: the original event that led to this function getting called.
			// So, if DMLBatchSize==1 we wish to not process any further events
			availableEvents = batchSize - 1
		}
		for i := 0; i < availableEvents; i++ {
			additionalStruct := <-this.applyEventsQueue
			if additionalStruct.dmlEvent == nil {
				// Not a DML. We don't group this, and we don't batch any further
				nonDmlStructToApply = additionalStruct
				break
			}
			dmlEvents = append(dmlEvents, additionalStruct.dmlEvent)
		}
		// Create a task to apply the DML event; this will be execute by executeWriteFuncs()
		var applyEventFunc tableWriteFunc = func() error {
			return this.applier.ApplyDMLEventQueries(dmlEvents)
		}
		if err := this.retryOperation(applyEventFunc); err != nil {
			return this.migrationContext.Log.Errore(err)
		}
		if nonDmlStructToApply != nil {
			// We pulled DML events from the queue, and then we hit a non-DML event. Wait!
			// We need to handle it!
			if err := handleNonDMLEventStruct(nonDmlStructToApply); err != nil {
				return this.migrationContext.Log.Errore(err)
			}
		}
	}
	return nil
}

// executeWriteFuncs writes data via applier: both the rowcopy and the events backlog.
// This is where the ghost table gets the data. The function fills the data single-threaded.
// Both event backlog and rowcopy events are polled; the backlog events have precedence.
func (this *Migrator) executeWriteFuncs() error {
	if this.migrationContext.Noop {
		this.migrationContext.Log.Debugf("Noop operation; not really executing write funcs")
		return nil
	}
	for {
		if atomic.LoadInt64(&this.finishedMigrating) > 0 {
			return nil
		}

		this.throttler.throttle(nil)

		// We give higher priority to event processing, then secondary priority to
		// rowcopy
		select {
		case eventStruct := <-this.applyEventsQueue:
			{
				if err := this.onApplyEventStruct(eventStruct); err != nil {
					return err
				}
			}
		default:
			{
				select {
				case copyRowsFunc := <-this.copyRowsQueue:
					{
						copyRowsStartTime := time.Now()
						// Retries are handled within the copyRowsFunc
						if err := copyRowsFunc(); err != nil {
							return this.migrationContext.Log.Errore(err)
						}
						if niceRatio := this.migrationContext.GetNiceRatio(); niceRatio > 0 {
							copyRowsDuration := time.Since(copyRowsStartTime)
							sleepTimeNanosecondFloat64 := niceRatio * float64(copyRowsDuration.Nanoseconds())
							sleepTime := time.Duration(time.Duration(int64(sleepTimeNanosecondFloat64)) * time.Nanosecond)
							time.Sleep(sleepTime)
						}
					}
				default:
					{
						// Hmmmmm... nothing in the queue; no events, but also no row copy.
						// This is possible upon load. Let's just sleep it over.
						this.migrationContext.Log.Debugf("Getting nothing in the write queue. Sleeping...")
						time.Sleep(time.Second)
					}
				}
			}
		}
	}
	return nil
}

// finalCleanup takes actions at very end of migration, dropping tables etc.
func (this *Migrator) finalCleanup() error {
	atomic.StoreInt64(&this.migrationContext.CleanupImminentFlag, 1)

	if this.migrationContext.Noop {
		if createTableStatement, err := this.inspector.showCreateTable(this.migrationContext.GetGhostTableName()); err == nil {
			this.migrationContext.Log.Infof("New table structure follows")
			fmt.Println(createTableStatement)
		} else {
			this.migrationContext.Log.Errore(err)
		}
	}
	if err := this.eventsStreamer.Close(); err != nil {
		this.migrationContext.Log.Errore(err)
	}

	if err := this.retryOperation(this.applier.DropChangelogTable); err != nil {
		return err
	}
	if this.migrationContext.OkToDropTable && !this.migrationContext.TestOnReplica {
		if err := this.retryOperation(this.applier.DropOldTable); err != nil {
			return err
		}
	} else {
		if !this.migrationContext.Noop {
			this.migrationContext.Log.Infof("Am not dropping old table because I want this operation to be as live as possible. If you insist I should do it, please add `--ok-to-drop-table` next time. But I prefer you do not. To drop the old table, issue:")
			this.migrationContext.Log.Infof("-- drop table %s.%s", sql.EscapeName(this.migrationContext.DatabaseName), sql.EscapeName(this.migrationContext.GetOldTableName()))
		}
	}
	if this.migrationContext.Noop {
		if err := this.retryOperation(this.applier.DropGhostTable); err != nil {
			return err
		}
	}

	return nil
}

func (this *Migrator) teardown() {
	atomic.StoreInt64(&this.finishedMigrating, 1)

	if this.inspector != nil {
		this.migrationContext.Log.Infof("Tearing down inspector")
		this.inspector.Teardown()
	}

	if this.applier != nil {
		this.migrationContext.Log.Infof("Tearing down applier")
		this.applier.Teardown()
	}

	if this.eventsStreamer != nil {
		this.migrationContext.Log.Infof("Tearing down streamer")
		this.eventsStreamer.Teardown()
	}

	if this.throttler != nil {
		this.migrationContext.Log.Infof("Tearing down throttler")
		this.throttler.Teardown()
	}
}<|MERGE_RESOLUTION|>--- conflicted
+++ resolved
@@ -621,13 +621,8 @@
 	tableLocked := make(chan error, 2)
 	tableUnlocked := make(chan error, 2)
 	go func() {
-<<<<<<< HEAD
 		if err := this.applier.AtomicCutOverMagicLock(lockOriginalSessionIdChan, tableLocked, okToUnlockTable, tableUnlocked, &dropCutOverSentryTableOnce); err != nil {
-			log.Errore(err)
-=======
-		if err := this.applier.AtomicCutOverMagicLock(lockOriginalSessionIdChan, tableLocked, okToUnlockTable, tableUnlocked); err != nil {
 			this.migrationContext.Log.Errore(err)
->>>>>>> 5e953b7e
 		}
 	}()
 	if err := <-tableLocked; err != nil {

/*
   Copyright 2016 GitHub Inc.
	 See https://github.com/github/gh-ost/blob/master/LICENSE
*/

package logic

import (
	"fmt"
	"io"
	"math"
	"os"
	"strings"
	"sync"
	"sync/atomic"
	"time"

	"github.com/github/gh-ost/go/base"
	"github.com/github/gh-ost/go/binlog"
	"github.com/github/gh-ost/go/mysql"
	"github.com/github/gh-ost/go/sql"
)

type ChangelogState string

const (
	GhostTableMigrated         ChangelogState = "GhostTableMigrated"
	AllEventsUpToLockProcessed                = "AllEventsUpToLockProcessed"
)

func ReadChangelogState(s string) ChangelogState {
	return ChangelogState(strings.Split(s, ":")[0])
}

type tableWriteFunc func() error

type applyEventStruct struct {
	writeFunc *tableWriteFunc
	dmlEvent  *binlog.BinlogDMLEvent
}

func newApplyEventStructByFunc(writeFunc *tableWriteFunc) *applyEventStruct {
	result := &applyEventStruct{writeFunc: writeFunc}
	return result
}

func newApplyEventStructByDML(dmlEvent *binlog.BinlogDMLEvent) *applyEventStruct {
	result := &applyEventStruct{dmlEvent: dmlEvent}
	return result
}

type PrintStatusRule int

const (
	NoPrintStatusRule           PrintStatusRule = iota
	HeuristicPrintStatusRule                    = iota
	ForcePrintStatusRule                        = iota
	ForcePrintStatusOnlyRule                    = iota
	ForcePrintStatusAndHintRule                 = iota
)

// Migrator is the main schema migration flow manager.
type Migrator struct {
	parser           *sql.AlterTableParser
	inspector        *Inspector
	applier          *Applier
	eventsStreamer   *EventsStreamer
	server           *Server
	throttler        *Throttler
	hooksExecutor    *HooksExecutor
	migrationContext *base.MigrationContext

	firstThrottlingCollected   chan bool
	ghostTableMigrated         chan bool
	rowCopyComplete            chan error
	allEventsUpToLockProcessed chan string

	rowCopyCompleteFlag int64
	// copyRowsQueue should not be buffered; if buffered some non-damaging but
	//  excessive work happens at the end of the iteration as new copy-jobs arrive before realizing the copy is complete
	copyRowsQueue    chan tableWriteFunc
	applyEventsQueue chan *applyEventStruct

	handledChangelogStates map[string]bool

	finishedMigrating int64
}

func NewMigrator(context *base.MigrationContext) *Migrator {
	migrator := &Migrator{
		migrationContext:           context,
		parser:                     sql.NewAlterTableParser(),
		ghostTableMigrated:         make(chan bool),
		firstThrottlingCollected:   make(chan bool, 3),
		rowCopyComplete:            make(chan error),
		allEventsUpToLockProcessed: make(chan string),

		copyRowsQueue:          make(chan tableWriteFunc),
		applyEventsQueue:       make(chan *applyEventStruct, base.MaxEventsBatchSize),
		handledChangelogStates: make(map[string]bool),
		finishedMigrating:      0,
	}
	return migrator
}

// initiateHooksExecutor
func (this *Migrator) initiateHooksExecutor() (err error) {
	this.hooksExecutor = NewHooksExecutor(this.migrationContext)
	if err := this.hooksExecutor.initHooks(); err != nil {
		return err
	}
	return nil
}

// sleepWhileTrue sleeps indefinitely until the given function returns 'false'
// (or fails with error)
func (this *Migrator) sleepWhileTrue(operation func() (bool, error)) error {
	for {
		shouldSleep, err := operation()
		if err != nil {
			return err
		}
		if !shouldSleep {
			return nil
		}
		time.Sleep(time.Second)
	}
}

// retryOperation attempts up to `count` attempts at running given function,
// exiting as soon as it returns with non-error.
func (this *Migrator) retryOperation(operation func() error, notFatalHint ...bool) (err error) {
	maxRetries := int(this.migrationContext.MaxRetries())
	for i := 0; i < maxRetries; i++ {
		if i != 0 {
			// sleep after previous iteration
			time.Sleep(1 * time.Second)
		}
		err = operation()
		if err == nil {
			return nil
		}
		// there's an error. Let's try again.
	}
	if len(notFatalHint) == 0 {
		this.migrationContext.PanicAbortOnError(err)
	}
	return err
}

// `retryOperationWithExponentialBackoff` attempts running given function, waiting 2^(n-1)
// seconds between each attempt, where `n` is the running number of attempts. Exits
// as soon as the function returns with non-error, or as soon as `MaxRetries`
// attempts are reached. Wait intervals between attempts obey a maximum of
// `ExponentialBackoffMaxInterval`.
func (this *Migrator) retryOperationWithExponentialBackoff(operation func() error, notFatalHint ...bool) (err error) {
	var interval int64
	maxRetries := int(this.migrationContext.MaxRetries())
	maxInterval := this.migrationContext.ExponentialBackoffMaxInterval
	for i := 0; i < maxRetries; i++ {
		newInterval := int64(math.Exp2(float64(i - 1)))
		if newInterval <= maxInterval {
			interval = newInterval
		}
		if i != 0 {
			time.Sleep(time.Duration(interval) * time.Second)
		}
		err = operation()
		if err == nil {
			return nil
		}
	}
	if len(notFatalHint) == 0 {
		this.migrationContext.PanicAbortOnError(err)
	}
	return err
}

// executeAndThrottleOnError executes a given function. If it errors, it
// throttles.
func (this *Migrator) executeAndThrottleOnError(operation func() error) (err error) {
	if err := operation(); err != nil {
		this.throttler.throttle(nil)
		return err
	}
	return nil
}

// consumeRowCopyComplete blocks on the rowCopyComplete channel once, and then
// consumes and drops any further incoming events that may be left hanging.
func (this *Migrator) consumeRowCopyComplete() {
	if err := <-this.rowCopyComplete; err != nil {
		this.migrationContext.PanicAbortOnError(err)
	}
	atomic.StoreInt64(&this.rowCopyCompleteFlag, 1)
	this.migrationContext.MarkRowCopyEndTime()
	go func() {
		for err := range this.rowCopyComplete {
			if err != nil {
				this.migrationContext.PanicAbortOnError(err)
			}
		}
	}()
}

func (this *Migrator) canStopStreaming() bool {
	return atomic.LoadInt64(&this.migrationContext.CutOverCompleteFlag) != 0
}

// onChangelogEvent is called when a binlog event operation on the changelog table is intercepted.
func (this *Migrator) onChangelogEvent(dmlEvent *binlog.BinlogDMLEvent) (err error) {
	// Hey, I created the changelog table, I know the type of columns it has!
	switch hint := dmlEvent.NewColumnValues.StringColumn(2); hint {
	case "state":
		return this.onChangelogStateEvent(dmlEvent)
	case "heartbeat":
		return this.onChangelogHeartbeatEvent(dmlEvent)
	default:
		return nil
	}
}

func (this *Migrator) onChangelogStateEvent(dmlEvent *binlog.BinlogDMLEvent) (err error) {
	changelogStateString := dmlEvent.NewColumnValues.StringColumn(3)
	changelogState := ReadChangelogState(changelogStateString)
	this.migrationContext.Log.Infof("Intercepted changelog state %s", changelogState)
	switch changelogState {
	case GhostTableMigrated:
		{
			this.ghostTableMigrated <- true
		}
	case AllEventsUpToLockProcessed:
		{
			var applyEventFunc tableWriteFunc = func() error {
				this.allEventsUpToLockProcessed <- changelogStateString
				return nil
			}
			// at this point we know all events up to lock have been read from the streamer,
			// because the streamer works sequentially. So those events are either already handled,
			// or have event functions in applyEventsQueue.
			// So as not to create a potential deadlock, we write this func to applyEventsQueue
			// asynchronously, understanding it doesn't really matter.
			go func() {
				this.applyEventsQueue <- newApplyEventStructByFunc(&applyEventFunc)
			}()
		}
	default:
		{
			return fmt.Errorf("Unknown changelog state: %+v", changelogState)
		}
	}
	this.migrationContext.Log.Infof("Handled changelog state %s", changelogState)
	return nil
}

func (this *Migrator) onChangelogHeartbeatEvent(dmlEvent *binlog.BinlogDMLEvent) (err error) {
	changelogHeartbeatString := dmlEvent.NewColumnValues.StringColumn(3)

	heartbeatTime, err := time.Parse(time.RFC3339Nano, changelogHeartbeatString)
	if err != nil {
		return this.migrationContext.Log.Errore(err)
	} else {
		this.migrationContext.SetLastHeartbeatOnChangelogTime(heartbeatTime)
		return nil
	}
}

// listenOnPanicAbort aborts on abort request
func (this *Migrator) listenOnPanicAbort() {
	err := <-this.migrationContext.PanicAbort
	this.migrationContext.Log.Fatale(err)
}

// validateStatement validates the `alter` statement meets criteria.
// At this time this means:
// - column renames are approved
// - no table rename allowed
func (this *Migrator) validateStatement() (err error) {
	if this.parser.IsRenameTable() {
		return fmt.Errorf("ALTER statement seems to RENAME the table. This is not supported, and you should run your RENAME outside gh-ost.")
	}
	if this.parser.HasNonTrivialRenames() && !this.migrationContext.SkipRenamedColumns {
		this.migrationContext.ColumnRenameMap = this.parser.GetNonTrivialRenames()
		if !this.migrationContext.ApproveRenamedColumns {
			return fmt.Errorf("gh-ost believes the ALTER statement renames columns, as follows: %v; as precaution, you are asked to confirm gh-ost is correct, and provide with `--approve-renamed-columns`, and we're all happy. Or you can skip renamed columns via `--skip-renamed-columns`, in which case column data may be lost", this.parser.GetNonTrivialRenames())
		}
		this.migrationContext.Log.Infof("Alter statement has column(s) renamed. gh-ost finds the following renames: %v; --approve-renamed-columns is given and so migration proceeds.", this.parser.GetNonTrivialRenames())
	}
	this.migrationContext.DroppedColumnsMap = this.parser.DroppedColumnsMap()
	return nil
}

func (this *Migrator) countTableRows() (err error) {
	if !this.migrationContext.CountTableRows {
		// Not counting; we stay with an estimate
		return nil
	}
	if this.migrationContext.Noop {
		this.migrationContext.Log.Debugf("Noop operation; not really counting table rows")
		return nil
	}

	countRowsFunc := func() error {
		if err := this.inspector.CountTableRows(); err != nil {
			return err
		}
		if err := this.hooksExecutor.onRowCountComplete(); err != nil {
			return err
		}
		return nil
	}

	if this.migrationContext.ConcurrentCountTableRows {
		this.migrationContext.Log.Infof("As instructed, counting rows in the background; meanwhile I will use an estimated count, and will update it later on")
		go countRowsFunc()
		// and we ignore errors, because this turns to be a background job
		return nil
	}
	return countRowsFunc()
}

func (this *Migrator) createFlagFiles() (err error) {
	if this.migrationContext.PostponeCutOverFlagFile != "" {
		if !base.FileExists(this.migrationContext.PostponeCutOverFlagFile) {
			if err := base.TouchFile(this.migrationContext.PostponeCutOverFlagFile); err != nil {
				return this.migrationContext.Log.Errorf("--postpone-cut-over-flag-file indicated by gh-ost is unable to create said file: %s", err.Error())
			}
			this.migrationContext.Log.Infof("Created postpone-cut-over-flag-file: %s", this.migrationContext.PostponeCutOverFlagFile)
		}
	}
	return nil
}

// Migrate executes the complete migration logic. This is *the* major gh-ost function.
func (this *Migrator) Migrate() (err error) {
	this.migrationContext.Log.Infof("Migrating %s.%s", sql.EscapeName(this.migrationContext.DatabaseName), sql.EscapeName(this.migrationContext.OriginalTableName))
	this.migrationContext.StartTime = time.Now()
	if this.migrationContext.Hostname, err = os.Hostname(); err != nil {
		return err
	}

	go this.listenOnPanicAbort()

	if err := this.initiateHooksExecutor(); err != nil {
		return err
	}
	if err := this.hooksExecutor.onStartup(); err != nil {
		return err
	}
	if err := this.parser.ParseAlterStatement(this.migrationContext.AlterStatement); err != nil {
		return err
	}
	if err := this.validateStatement(); err != nil {
		return err
	}

	// After this point, we'll need to teardown anything that's been started
	//   so we don't leave things hanging around
	defer this.teardown()

	if err := this.initiateInspector(); err != nil {
		return err
	}
	if err := this.initiateStreaming(); err != nil {
		return err
	}
	if err := this.initiateApplier(); err != nil {
		return err
	}
	if err := this.createFlagFiles(); err != nil {
		return err
	}

	initialLag, _ := this.inspector.getReplicationLag()
	this.migrationContext.Log.Infof("Waiting for ghost table to be migrated. Current lag is %+v", initialLag)
	<-this.ghostTableMigrated
	this.migrationContext.Log.Debugf("ghost table migrated")
	// Yay! We now know the Ghost and Changelog tables are good to examine!
	// When running on replica, this means the replica has those tables. When running
	// on master this is always true, of course, and yet it also implies this knowledge
	// is in the binlogs.
	if err := this.inspector.inspectOriginalAndGhostTables(); err != nil {
		return err
	}
	// Validation complete! We're good to execute this migration
	if err := this.hooksExecutor.onValidated(); err != nil {
		return err
	}

	if err := this.initiateServer(); err != nil {
		return err
	}
	defer this.server.RemoveSocketFile()

	if err := this.countTableRows(); err != nil {
		return err
	}
	if err := this.addDMLEventsListener(); err != nil {
		return err
	}
	if err := this.applier.ReadMigrationRangeValues(); err != nil {
		return err
	}
	if err := this.initiateThrottler(); err != nil {
		return err
	}
	if err := this.hooksExecutor.onBeforeRowCopy(); err != nil {
		return err
	}
	go this.executeWriteFuncs()
	go this.iterateChunks()
	this.migrationContext.MarkRowCopyStartTime()
	go this.initiateStatus()

	this.migrationContext.Log.Debugf("Operating until row copy is complete")
	this.consumeRowCopyComplete()
	this.migrationContext.Log.Infof("Row copy complete")
	if err := this.hooksExecutor.onRowCopyComplete(); err != nil {
		return err
	}
	this.printStatus(ForcePrintStatusRule)

	if err := this.hooksExecutor.onBeforeCutOver(); err != nil {
		return err
	}
	var retrier func(func() error, ...bool) error
	if this.migrationContext.CutOverExponentialBackoff {
		retrier = this.retryOperationWithExponentialBackoff
	} else {
		retrier = this.retryOperation
	}
	if err := retrier(this.cutOver); err != nil {
		return err
	}
	atomic.StoreInt64(&this.migrationContext.CutOverCompleteFlag, 1)

	if err := this.finalCleanup(); err != nil {
		return nil
	}
	if err := this.hooksExecutor.onSuccess(); err != nil {
		return err
	}
	this.migrationContext.Log.Infof("Done migrating %s.%s", sql.EscapeName(this.migrationContext.DatabaseName), sql.EscapeName(this.migrationContext.OriginalTableName))
	return nil
}

// ExecOnFailureHook executes the onFailure hook, and this method is provided as the only external
// hook access point
func (this *Migrator) ExecOnFailureHook() (err error) {
	return this.hooksExecutor.onFailure()
}

func (this *Migrator) handleCutOverResult(cutOverError error) (err error) {
	if this.migrationContext.TestOnReplica {
		// We're merely testing, we don't want to keep this state. Rollback the renames as possible
		this.applier.RenameTablesRollback()
	}
	if cutOverError == nil {
		return nil
	}
	// Only on error:

	if this.migrationContext.TestOnReplica {
		// With `--test-on-replica` we stop replication thread, and then proceed to use
		// the same cut-over phase as the master would use. That means we take locks
		// and swap the tables.
		// The difference is that we will later swap the tables back.
		if err := this.hooksExecutor.onStartReplication(); err != nil {
			return this.migrationContext.Log.Errore(err)
		}
		if this.migrationContext.TestOnReplicaSkipReplicaStop {
			this.migrationContext.Log.Warningf("--test-on-replica-skip-replica-stop enabled, we are not starting replication.")
		} else {
			this.migrationContext.Log.Debugf("testing on replica. Starting replication IO thread after cut-over failure")
			if err := this.retryOperation(this.applier.StartReplication); err != nil {
				return this.migrationContext.Log.Errore(err)
			}
		}
	}
	return nil
}

// cutOver performs the final step of migration, based on migration
// type (on replica? atomic? safe?)
func (this *Migrator) cutOver() (err error) {
	if this.migrationContext.Noop {
		this.migrationContext.Log.Debugf("Noop operation; not really swapping tables")
		return nil
	}
	this.migrationContext.MarkPointOfInterest()
	this.throttler.throttle(func() {
		this.migrationContext.Log.Debugf("throttling before swapping tables")
	})

	this.migrationContext.MarkPointOfInterest()
	this.migrationContext.Log.Debugf("checking for cut-over postpone")
	this.sleepWhileTrue(
		func() (bool, error) {
			heartbeatLag := this.migrationContext.TimeSinceLastHeartbeatOnChangelog()
			maxLagMillisecondsThrottle := time.Duration(atomic.LoadInt64(&this.migrationContext.MaxLagMillisecondsThrottleThreshold)) * time.Millisecond
			cutOverLockTimeout := time.Duration(this.migrationContext.CutOverLockTimeoutSeconds) * time.Second
			if heartbeatLag > maxLagMillisecondsThrottle || heartbeatLag > cutOverLockTimeout {
				this.migrationContext.Log.Debugf("current HeartbeatLag (%.2fs) is too high, it needs to be less than both --max-lag-millis (%.2fs) and --cut-over-lock-timeout-seconds (%.2fs) to continue", heartbeatLag.Seconds(), maxLagMillisecondsThrottle.Seconds(), cutOverLockTimeout.Seconds())
				return true, nil
			}
			if this.migrationContext.PostponeCutOverFlagFile == "" {
				return false, nil
			}
			if atomic.LoadInt64(&this.migrationContext.UserCommandedUnpostponeFlag) > 0 {
				atomic.StoreInt64(&this.migrationContext.UserCommandedUnpostponeFlag, 0)
				return false, nil
			}
			if base.FileExists(this.migrationContext.PostponeCutOverFlagFile) {
				// Postpone file defined and exists!
				if atomic.LoadInt64(&this.migrationContext.IsPostponingCutOver) == 0 {
					if err := this.hooksExecutor.onBeginPostponed(); err != nil {
						return true, err
					}
				}
				atomic.StoreInt64(&this.migrationContext.IsPostponingCutOver, 1)
				return true, nil
			}
			return false, nil
		},
	)
	atomic.StoreInt64(&this.migrationContext.IsPostponingCutOver, 0)
	this.migrationContext.MarkPointOfInterest()
	this.migrationContext.Log.Debugf("checking for cut-over postpone: complete")

	if this.migrationContext.TestOnReplica {
		// With `--test-on-replica` we stop replication thread, and then proceed to use
		// the same cut-over phase as the master would use. That means we take locks
		// and swap the tables.
		// The difference is that we will later swap the tables back.
		if err := this.hooksExecutor.onStopReplication(); err != nil {
			return err
		}
		if this.migrationContext.TestOnReplicaSkipReplicaStop {
			this.migrationContext.Log.Warningf("--test-on-replica-skip-replica-stop enabled, we are not stopping replication.")
		} else {
			this.migrationContext.Log.Debugf("testing on replica. Stopping replication IO thread")
			if err := this.retryOperation(this.applier.StopReplication); err != nil {
				return err
			}
		}
	}
	if this.migrationContext.CutOverType == base.CutOverAtomic {
		// Atomic solution: we use low timeout and multiple attempts. But for
		// each failed attempt, we throttle until replication lag is back to normal
		err := this.atomicCutOver()
		this.handleCutOverResult(err)
		return err
	}
	if this.migrationContext.CutOverType == base.CutOverTwoStep {
		err := this.cutOverTwoStep()
		this.handleCutOverResult(err)
		return err
	}
	return this.migrationContext.Log.Fatalf("Unknown cut-over type: %d; should never get here!", this.migrationContext.CutOverType)
}

// Inject the "AllEventsUpToLockProcessed" state hint, wait for it to appear in the binary logs,
// make sure the queue is drained.
func (this *Migrator) waitForEventsUpToLock() (err error) {
	timeout := time.NewTimer(time.Second * time.Duration(this.migrationContext.CutOverLockTimeoutSeconds))

	this.migrationContext.MarkPointOfInterest()
	waitForEventsUpToLockStartTime := time.Now()

	allEventsUpToLockProcessedChallenge := fmt.Sprintf("%s:%d", string(AllEventsUpToLockProcessed), waitForEventsUpToLockStartTime.UnixNano())
	this.migrationContext.Log.Infof("Writing changelog state: %+v", allEventsUpToLockProcessedChallenge)
	if _, err := this.applier.WriteChangelogState(allEventsUpToLockProcessedChallenge); err != nil {
		return err
	}
	this.migrationContext.Log.Infof("Waiting for events up to lock")
	atomic.StoreInt64(&this.migrationContext.AllEventsUpToLockProcessedInjectedFlag, 1)
	for found := false; !found; {
		select {
		case <-timeout.C:
			{
				return this.migrationContext.Log.Errorf("Timeout while waiting for events up to lock")
			}
		case state := <-this.allEventsUpToLockProcessed:
			{
				if state == allEventsUpToLockProcessedChallenge {
					this.migrationContext.Log.Infof("Waiting for events up to lock: got %s", state)
					found = true
				} else {
					this.migrationContext.Log.Infof("Waiting for events up to lock: skipping %s", state)
				}
			}
		}
	}
	waitForEventsUpToLockDuration := time.Since(waitForEventsUpToLockStartTime)

	this.migrationContext.Log.Infof("Done waiting for events up to lock; duration=%+v", waitForEventsUpToLockDuration)
	this.printStatus(ForcePrintStatusAndHintRule)

	return nil
}

// cutOverTwoStep will lock down the original table, execute
// what's left of last DML entries, and **non-atomically** swap original->old, then new->original.
// There is a point in time where the "original" table does not exist and queries are non-blocked
// and failing.
func (this *Migrator) cutOverTwoStep() (err error) {
	atomic.StoreInt64(&this.migrationContext.InCutOverCriticalSectionFlag, 1)
	defer atomic.StoreInt64(&this.migrationContext.InCutOverCriticalSectionFlag, 0)
	atomic.StoreInt64(&this.migrationContext.AllEventsUpToLockProcessedInjectedFlag, 0)

	if err := this.retryOperation(this.applier.LockOriginalTable); err != nil {
		return err
	}

	if err := this.retryOperation(this.waitForEventsUpToLock); err != nil {
		return err
	}
	if err := this.retryOperation(this.applier.SwapTablesQuickAndBumpy); err != nil {
		return err
	}
	if err := this.retryOperation(this.applier.UnlockTables); err != nil {
		return err
	}

	lockAndRenameDuration := this.migrationContext.RenameTablesEndTime.Sub(this.migrationContext.LockTablesStartTime)
	renameDuration := this.migrationContext.RenameTablesEndTime.Sub(this.migrationContext.RenameTablesStartTime)
	this.migrationContext.Log.Debugf("Lock & rename duration: %s (rename only: %s). During this time, queries on %s were locked or failing", lockAndRenameDuration, renameDuration, sql.EscapeName(this.migrationContext.OriginalTableName))
	return nil
}

// atomicCutOver
func (this *Migrator) atomicCutOver() (err error) {
	atomic.StoreInt64(&this.migrationContext.InCutOverCriticalSectionFlag, 1)
	defer atomic.StoreInt64(&this.migrationContext.InCutOverCriticalSectionFlag, 0)

	okToUnlockTable := make(chan bool, 4)
	var dropCutOverSentryTableOnce sync.Once
	defer func() {
		okToUnlockTable <- true
		dropCutOverSentryTableOnce.Do(func() {
			this.applier.DropAtomicCutOverSentryTableIfExists()
		})
	}()

	atomic.StoreInt64(&this.migrationContext.AllEventsUpToLockProcessedInjectedFlag, 0)

	lockOriginalSessionIdChan := make(chan int64, 2)
	tableLocked := make(chan error, 2)
	tableUnlocked := make(chan error, 2)
	go func() {
<<<<<<< HEAD
		if err := this.applier.AtomicCutOverMagicLock(lockOriginalSessionIdChan, tableLocked, okToUnlockTable, tableUnlocked, &dropCutOverSentryTableOnce); err != nil {
			this.migrationContext.Log.Errore(err)
		}
	}()
	if err := <-tableLocked; err != nil {
		return this.migrationContext.Log.Errore(err)
=======
		if err := this.applier.AtomicCutOverMagicLock(lockOriginalSessionIdChan, tableLocked, okToUnlockTable, tableUnlocked); err != nil {
			this.migrationContext.PanicAbortIfTableError(err)
			log.Errore(err)
		}
	}()
	if err := <-tableLocked; err != nil {
		this.migrationContext.PanicAbortIfTableError(err)
		return log.Errore(err)
>>>>>>> b3502ebc
	}
	lockOriginalSessionId := <-lockOriginalSessionIdChan
	this.migrationContext.Log.Infof("Session locking original & magic tables is %+v", lockOriginalSessionId)
	// At this point we know the original table is locked.
	// We know any newly incoming DML on original table is blocked.
	if err := this.waitForEventsUpToLock(); err != nil {
<<<<<<< HEAD
		return this.migrationContext.Log.Errore(err)
=======
		this.migrationContext.PanicAbortIfTableError(err)
		return log.Errore(err)
>>>>>>> b3502ebc
	}

	// Step 2
	// We now attempt an atomic RENAME on original & ghost tables, and expect it to block.
	this.migrationContext.RenameTablesStartTime = time.Now()

	var tableRenameKnownToHaveFailed int64
	renameSessionIdChan := make(chan int64, 2)
	tablesRenamed := make(chan error, 2)
	go func() {
		if err := this.applier.AtomicCutoverRename(renameSessionIdChan, tablesRenamed); err != nil {
			// Abort! Release the lock
			this.migrationContext.PanicAbortIfTableError(err)
			atomic.StoreInt64(&tableRenameKnownToHaveFailed, 1)
			okToUnlockTable <- true
		}
	}()
	renameSessionId := <-renameSessionIdChan
	this.migrationContext.Log.Infof("Session renaming tables is %+v", renameSessionId)

	waitForRename := func() error {
		if atomic.LoadInt64(&tableRenameKnownToHaveFailed) == 1 {
			// We return `nil` here so as to avoid the `retry`. The RENAME has failed,
			// it won't show up in PROCESSLIST, no point in waiting
			return nil
		}
		return this.applier.ExpectProcess(renameSessionId, "metadata lock", "rename")
	}
	// Wait for the RENAME to appear in PROCESSLIST
	if err := this.retryOperation(waitForRename, true); err != nil {
		// Abort! Release the lock
		okToUnlockTable <- true
		return err
	}
	if atomic.LoadInt64(&tableRenameKnownToHaveFailed) == 0 {
		this.migrationContext.Log.Infof("Found atomic RENAME to be blocking, as expected. Double checking the lock is still in place (though I don't strictly have to)")
	}
	if err := this.applier.ExpectUsedLock(lockOriginalSessionId); err != nil {
		// Abort operation. Just make sure to drop the magic table.
		return this.migrationContext.Log.Errore(err)
	}
	this.migrationContext.Log.Infof("Connection holding lock on original table still exists")

	// Now that we've found the RENAME blocking, AND the locking connection still alive,
	// we know it is safe to proceed to release the lock

	okToUnlockTable <- true
	// BAM! magic table dropped, original table lock is released
	// -> RENAME released -> queries on original are unblocked.
	if err := <-tableUnlocked; err != nil {
		return this.migrationContext.Log.Errore(err)
	}
	if err := <-tablesRenamed; err != nil {
		return this.migrationContext.Log.Errore(err)
	}
	this.migrationContext.RenameTablesEndTime = time.Now()

	// ooh nice! We're actually truly and thankfully done
	lockAndRenameDuration := this.migrationContext.RenameTablesEndTime.Sub(this.migrationContext.LockTablesStartTime)
	this.migrationContext.Log.Infof("Lock & rename duration: %s. During this time, queries on %s were blocked", lockAndRenameDuration, sql.EscapeName(this.migrationContext.OriginalTableName))
	return nil
}

// initiateServer begins listening on unix socket/tcp for incoming interactive commands
func (this *Migrator) initiateServer() (err error) {
	var f printStatusFunc = func(rule PrintStatusRule, writer io.Writer) {
		this.printStatus(rule, writer)
	}
	this.server = NewServer(this.migrationContext, this.hooksExecutor, f)
	if err := this.server.BindSocketFile(); err != nil {
		return err
	}
	if err := this.server.BindTCPPort(); err != nil {
		return err
	}

	go this.server.Serve()
	return nil
}

// initiateInspector connects, validates and inspects the "inspector" server.
// The "inspector" server is typically a replica; it is where we issue some
// queries such as:
// - table row count
// - schema validation
// - heartbeat
// When `--allow-on-master` is supplied, the inspector is actually the master.
func (this *Migrator) initiateInspector() (err error) {
	this.inspector = NewInspector(this.migrationContext)
	if err := this.inspector.InitDBConnections(); err != nil {
		return err
	}
	if err := this.inspector.ValidateOriginalTable(); err != nil {
		return err
	}
	if err := this.inspector.InspectOriginalTable(); err != nil {
		return err
	}
	// So far so good, table is accessible and valid.
	// Let's get master connection config
	if this.migrationContext.AssumeMasterHostname == "" {
		// No forced master host; detect master
		if this.migrationContext.ApplierConnectionConfig, err = this.inspector.getMasterConnectionConfig(); err != nil {
			return err
		}
		this.migrationContext.Log.Infof("Master found to be %+v", *this.migrationContext.ApplierConnectionConfig.ImpliedKey)
	} else {
		// Forced master host.
		key, err := mysql.ParseInstanceKey(this.migrationContext.AssumeMasterHostname)
		if err != nil {
			return err
		}
		this.migrationContext.ApplierConnectionConfig = this.migrationContext.InspectorConnectionConfig.DuplicateCredentials(*key)
		if this.migrationContext.CliMasterUser != "" {
			this.migrationContext.ApplierConnectionConfig.User = this.migrationContext.CliMasterUser
		}
		if this.migrationContext.CliMasterPassword != "" {
			this.migrationContext.ApplierConnectionConfig.Password = this.migrationContext.CliMasterPassword
		}
		this.migrationContext.Log.Infof("Master forced to be %+v", *this.migrationContext.ApplierConnectionConfig.ImpliedKey)
	}
	// validate configs
	if this.migrationContext.TestOnReplica || this.migrationContext.MigrateOnReplica {
		if this.migrationContext.InspectorIsAlsoApplier() {
			return fmt.Errorf("Instructed to --test-on-replica or --migrate-on-replica, but the server we connect to doesn't seem to be a replica")
		}
		this.migrationContext.Log.Infof("--test-on-replica or --migrate-on-replica given. Will not execute on master %+v but rather on replica %+v itself",
			*this.migrationContext.ApplierConnectionConfig.ImpliedKey, *this.migrationContext.InspectorConnectionConfig.ImpliedKey,
		)
		this.migrationContext.ApplierConnectionConfig = this.migrationContext.InspectorConnectionConfig.Duplicate()
		if this.migrationContext.GetThrottleControlReplicaKeys().Len() == 0 {
			this.migrationContext.AddThrottleControlReplicaKey(this.migrationContext.InspectorConnectionConfig.Key)
		}
	} else if this.migrationContext.InspectorIsAlsoApplier() && !this.migrationContext.AllowedRunningOnMaster {
		return fmt.Errorf("It seems like this migration attempt to run directly on master. Preferably it would be executed on a replica (and this reduces load from the master). To proceed please provide --allow-on-master. Inspector config=%+v, applier config=%+v", this.migrationContext.InspectorConnectionConfig, this.migrationContext.ApplierConnectionConfig)
	}
	if err := this.inspector.validateLogSlaveUpdates(); err != nil {
		return err
	}

	return nil
}

// initiateStatus sets and activates the printStatus() ticker
func (this *Migrator) initiateStatus() error {
	this.printStatus(ForcePrintStatusAndHintRule)
	statusTick := time.Tick(1 * time.Second)
	for range statusTick {
		if atomic.LoadInt64(&this.finishedMigrating) > 0 {
			return nil
		}
		go this.printStatus(HeuristicPrintStatusRule)
	}

	return nil
}

// printMigrationStatusHint prints a detailed configuration dump, that is useful
// to keep in mind; such as the name of migrated table, throttle params etc.
// This gets printed at beginning and end of migration, every 10 minutes throughout
// migration, and as response to the "status" interactive command.
func (this *Migrator) printMigrationStatusHint(writers ...io.Writer) {
	w := io.MultiWriter(writers...)
	fmt.Fprintln(w, fmt.Sprintf("# Migrating %s.%s; Ghost table is %s.%s",
		sql.EscapeName(this.migrationContext.DatabaseName),
		sql.EscapeName(this.migrationContext.OriginalTableName),
		sql.EscapeName(this.migrationContext.DatabaseName),
		sql.EscapeName(this.migrationContext.GetGhostTableName()),
	))
	fmt.Fprintln(w, fmt.Sprintf("# Migrating %+v; inspecting %+v; executing on %+v",
		*this.applier.connectionConfig.ImpliedKey,
		*this.inspector.connectionConfig.ImpliedKey,
		this.migrationContext.Hostname,
	))
	fmt.Fprintln(w, fmt.Sprintf("# Migration started at %+v",
		this.migrationContext.StartTime.Format(time.RubyDate),
	))
	maxLoad := this.migrationContext.GetMaxLoad()
	criticalLoad := this.migrationContext.GetCriticalLoad()
	fmt.Fprintln(w, fmt.Sprintf("# chunk-size: %+v; max-lag-millis: %+vms; dml-batch-size: %+v; max-load: %s; critical-load: %s; nice-ratio: %f",
		atomic.LoadInt64(&this.migrationContext.ChunkSize),
		atomic.LoadInt64(&this.migrationContext.MaxLagMillisecondsThrottleThreshold),
		atomic.LoadInt64(&this.migrationContext.DMLBatchSize),
		maxLoad.String(),
		criticalLoad.String(),
		this.migrationContext.GetNiceRatio(),
	))
	if this.migrationContext.ThrottleFlagFile != "" {
		setIndicator := ""
		if base.FileExists(this.migrationContext.ThrottleFlagFile) {
			setIndicator = "[set]"
		}
		fmt.Fprintln(w, fmt.Sprintf("# throttle-flag-file: %+v %+v",
			this.migrationContext.ThrottleFlagFile, setIndicator,
		))
	}
	if this.migrationContext.ThrottleAdditionalFlagFile != "" {
		setIndicator := ""
		if base.FileExists(this.migrationContext.ThrottleAdditionalFlagFile) {
			setIndicator = "[set]"
		}
		fmt.Fprintln(w, fmt.Sprintf("# throttle-additional-flag-file: %+v %+v",
			this.migrationContext.ThrottleAdditionalFlagFile, setIndicator,
		))
	}
	if throttleQuery := this.migrationContext.GetThrottleQuery(); throttleQuery != "" {
		fmt.Fprintln(w, fmt.Sprintf("# throttle-query: %+v",
			throttleQuery,
		))
	}
	if throttleControlReplicaKeys := this.migrationContext.GetThrottleControlReplicaKeys(); throttleControlReplicaKeys.Len() > 0 {
		fmt.Fprintln(w, fmt.Sprintf("# throttle-control-replicas count: %+v",
			throttleControlReplicaKeys.Len(),
		))
	}

	if this.migrationContext.PostponeCutOverFlagFile != "" {
		setIndicator := ""
		if base.FileExists(this.migrationContext.PostponeCutOverFlagFile) {
			setIndicator = "[set]"
		}
		fmt.Fprintln(w, fmt.Sprintf("# postpone-cut-over-flag-file: %+v %+v",
			this.migrationContext.PostponeCutOverFlagFile, setIndicator,
		))
	}
	if this.migrationContext.PanicFlagFile != "" {
		fmt.Fprintln(w, fmt.Sprintf("# panic-flag-file: %+v",
			this.migrationContext.PanicFlagFile,
		))
	}
	fmt.Fprintln(w, fmt.Sprintf("# Serving on unix socket: %+v",
		this.migrationContext.ServeSocketFile,
	))
	if this.migrationContext.ServeTCPPort != 0 {
		fmt.Fprintln(w, fmt.Sprintf("# Serving on TCP port: %+v", this.migrationContext.ServeTCPPort))
	}
}

// printStatus prints the progress status, and optionally additionally detailed
// dump of configuration.
// `rule` indicates the type of output expected.
// By default the status is written to standard output, but other writers can
// be used as well.
func (this *Migrator) printStatus(rule PrintStatusRule, writers ...io.Writer) {
	if rule == NoPrintStatusRule {
		return
	}
	writers = append(writers, os.Stdout)

	elapsedTime := this.migrationContext.ElapsedTime()
	elapsedSeconds := int64(elapsedTime.Seconds())
	totalRowsCopied := this.migrationContext.GetTotalRowsCopied()
	rowsEstimate := atomic.LoadInt64(&this.migrationContext.RowsEstimate) + atomic.LoadInt64(&this.migrationContext.RowsDeltaEstimate)
	if atomic.LoadInt64(&this.rowCopyCompleteFlag) == 1 {
		// Done copying rows. The totalRowsCopied value is the de-facto number of rows,
		// and there is no further need to keep updating the value.
		rowsEstimate = totalRowsCopied
	}
	var progressPct float64
	if rowsEstimate == 0 {
		progressPct = 100.0
	} else {
		progressPct = 100.0 * float64(totalRowsCopied) / float64(rowsEstimate)
	}
	// we take the opportunity to update migration context with progressPct
	this.migrationContext.SetProgressPct(progressPct)
	// Before status, let's see if we should print a nice reminder for what exactly we're doing here.
	shouldPrintMigrationStatusHint := (elapsedSeconds%600 == 0)
	if rule == ForcePrintStatusAndHintRule {
		shouldPrintMigrationStatusHint = true
	}
	if rule == ForcePrintStatusOnlyRule {
		shouldPrintMigrationStatusHint = false
	}
	if shouldPrintMigrationStatusHint {
		this.printMigrationStatusHint(writers...)
	}

	var etaSeconds float64 = math.MaxFloat64
	var etaDuration = time.Duration(base.ETAUnknown)
	if progressPct >= 100.0 {
		etaDuration = 0
	} else if progressPct >= 0.1 {
		elapsedRowCopySeconds := this.migrationContext.ElapsedRowCopyTime().Seconds()
		totalExpectedSeconds := elapsedRowCopySeconds * float64(rowsEstimate) / float64(totalRowsCopied)
		etaSeconds = totalExpectedSeconds - elapsedRowCopySeconds
		if etaSeconds >= 0 {
			etaDuration = time.Duration(etaSeconds) * time.Second
		} else {
			etaDuration = 0
		}
	}
	this.migrationContext.SetETADuration(etaDuration)
	var eta string
	switch etaDuration {
	case 0:
		eta = "due"
	case time.Duration(base.ETAUnknown):
		eta = "N/A"
	default:
		eta = base.PrettifyDurationOutput(etaDuration)
	}

	state := "migrating"
	if atomic.LoadInt64(&this.migrationContext.CountingRowsFlag) > 0 && !this.migrationContext.ConcurrentCountTableRows {
		state = "counting rows"
	} else if atomic.LoadInt64(&this.migrationContext.IsPostponingCutOver) > 0 {
		eta = "due"
		state = "postponing cut-over"
	} else if isThrottled, throttleReason, _ := this.migrationContext.IsThrottled(); isThrottled {
		state = fmt.Sprintf("throttled, %s", throttleReason)
	}

	shouldPrintStatus := false
	if rule == HeuristicPrintStatusRule {
		if elapsedSeconds <= 60 {
			shouldPrintStatus = true
		} else if etaSeconds <= 60 {
			shouldPrintStatus = true
		} else if etaSeconds <= 180 {
			shouldPrintStatus = (elapsedSeconds%5 == 0)
		} else if elapsedSeconds <= 180 {
			shouldPrintStatus = (elapsedSeconds%5 == 0)
		} else if this.migrationContext.TimeSincePointOfInterest().Seconds() <= 60 {
			shouldPrintStatus = (elapsedSeconds%5 == 0)
		} else {
			shouldPrintStatus = (elapsedSeconds%30 == 0)
		}
	} else {
		// Not heuristic
		shouldPrintStatus = true
	}
	if !shouldPrintStatus {
		return
	}

	currentBinlogCoordinates := *this.eventsStreamer.GetCurrentBinlogCoordinates()

	status := fmt.Sprintf("Copy: %d/%d %.1f%%; Applied: %d; Backlog: %d/%d; Time: %+v(total), %+v(copy); streamer: %+v; Lag: %.2fs, HeartbeatLag: %.2fs, State: %s; ETA: %s",
		totalRowsCopied, rowsEstimate, progressPct,
		atomic.LoadInt64(&this.migrationContext.TotalDMLEventsApplied),
		len(this.applyEventsQueue), cap(this.applyEventsQueue),
		base.PrettifyDurationOutput(elapsedTime), base.PrettifyDurationOutput(this.migrationContext.ElapsedRowCopyTime()),
		currentBinlogCoordinates,
		this.migrationContext.GetCurrentLagDuration().Seconds(),
		this.migrationContext.TimeSinceLastHeartbeatOnChangelog().Seconds(),
		state,
		eta,
	)
	this.applier.WriteChangelog(
		fmt.Sprintf("copy iteration %d at %d", this.migrationContext.GetIteration(), time.Now().Unix()),
		status,
	)
	w := io.MultiWriter(writers...)
	fmt.Fprintln(w, status)

	if elapsedSeconds%60 == 0 {
		this.hooksExecutor.onStatus(status)
	}
}

// initiateStreaming begins streaming of binary log events and registers listeners for such events
func (this *Migrator) initiateStreaming() error {
	this.eventsStreamer = NewEventsStreamer(this.migrationContext)
	if err := this.eventsStreamer.InitDBConnections(); err != nil {
		return err
	}
	this.eventsStreamer.AddListener(
		false,
		this.migrationContext.DatabaseName,
		this.migrationContext.GetChangelogTableName(),
		func(dmlEvent *binlog.BinlogDMLEvent) error {
			return this.onChangelogEvent(dmlEvent)
		},
	)

	go func() {
<<<<<<< HEAD
		this.migrationContext.Log.Debugf("Beginning streaming")
		err := this.eventsStreamer.StreamEvents(this.canStopStreaming)
		if err != nil {
			this.migrationContext.PanicAbort <- err
=======
		log.Debugf("Beginning streaming")
		if err := this.eventsStreamer.StreamEvents(this.canStopStreaming); err != nil {
			this.migrationContext.PanicAbortOnError(err)
>>>>>>> b3502ebc
		}
		this.migrationContext.Log.Debugf("Done streaming")
	}()

	go func() {
		ticker := time.Tick(1 * time.Second)
		for range ticker {
			if atomic.LoadInt64(&this.finishedMigrating) > 0 {
				return
			}
			this.migrationContext.SetRecentBinlogCoordinates(*this.eventsStreamer.GetCurrentBinlogCoordinates())
		}
	}()
	return nil
}

// addDMLEventsListener begins listening for binlog events on the original table,
// and creates & enqueues a write task per such event.
func (this *Migrator) addDMLEventsListener() error {
	err := this.eventsStreamer.AddListener(
		false,
		this.migrationContext.DatabaseName,
		this.migrationContext.OriginalTableName,
		func(dmlEvent *binlog.BinlogDMLEvent) error {
			this.applyEventsQueue <- newApplyEventStructByDML(dmlEvent)
			return nil
		},
	)
	return err
}

// initiateThrottler kicks in the throttling collection and the throttling checks.
func (this *Migrator) initiateThrottler() error {
	this.throttler = NewThrottler(this.migrationContext, this.applier, this.inspector)

	go this.throttler.initiateThrottlerCollection(this.firstThrottlingCollected)
	this.migrationContext.Log.Infof("Waiting for first throttle metrics to be collected")
	<-this.firstThrottlingCollected // replication lag
	<-this.firstThrottlingCollected // HTTP status
	<-this.firstThrottlingCollected // other, general metrics
	this.migrationContext.Log.Infof("First throttle metrics collected")
	go this.throttler.initiateThrottlerChecks()

	return nil
}

func (this *Migrator) initiateApplier() error {
	this.applier = NewApplier(this.migrationContext)
	if err := this.applier.InitDBConnections(); err != nil {
		return err
	}
	if err := this.applier.ValidateOrDropExistingTables(); err != nil {
		return err
	}
	if err := this.applier.CreateChangelogTable(); err != nil {
		this.migrationContext.Log.Errorf("Unable to create changelog table, see further error details. Perhaps a previous migration failed without dropping the table? OR is there a running migration? Bailing out")
		return err
	}
	if err := this.applier.CreateGhostTable(); err != nil {
		this.migrationContext.Log.Errorf("Unable to create ghost table, see further error details. Perhaps a previous migration failed without dropping the table? Bailing out")
		return err
	}

	if err := this.applier.AlterGhost(); err != nil {
		this.migrationContext.Log.Errorf("Unable to ALTER ghost table, see further error details. Bailing out")
		return err
	}

	if this.migrationContext.OriginalTableAutoIncrement > 0 && !this.parser.IsAutoIncrementDefined() {
		// Original table has AUTO_INCREMENT value and the -alter statement does not indicate any override,
		// so we should copy AUTO_INCREMENT value onto our ghost table.
		if err := this.applier.AlterGhostAutoIncrement(); err != nil {
			this.migrationContext.Log.Errorf("Unable to ALTER ghost table AUTO_INCREMENT value, see further error details. Bailing out")
			return err
		}
	}
	this.applier.WriteChangelogState(string(GhostTableMigrated))
	go this.applier.InitiateHeartbeat()
	return nil
}

// iterateChunks iterates the existing table rows, and generates a copy task of
// a chunk of rows onto the ghost table.
func (this *Migrator) iterateChunks() error {
	terminateRowIteration := func(err error) error {
		this.rowCopyComplete <- err
		return this.migrationContext.Log.Errore(err)
	}
	if this.migrationContext.Noop {
		this.migrationContext.Log.Debugf("Noop operation; not really copying data")
		return terminateRowIteration(nil)
	}
	if this.migrationContext.MigrationRangeMinValues == nil {
		this.migrationContext.Log.Debugf("No rows found in table. Rowcopy will be implicitly empty")
		return terminateRowIteration(nil)
	}

	var hasNoFurtherRangeFlag int64
	// Iterate per chunk:
	for {
		if atomic.LoadInt64(&this.rowCopyCompleteFlag) == 1 || atomic.LoadInt64(&hasNoFurtherRangeFlag) == 1 {
			// Done
			// There's another such check down the line
			return nil
		}
		copyRowsFunc := func() error {
			if atomic.LoadInt64(&this.rowCopyCompleteFlag) == 1 || atomic.LoadInt64(&hasNoFurtherRangeFlag) == 1 {
				// Done.
				// There's another such check down the line
				return nil
			}

			// When hasFurtherRange is false, original table might be write locked and CalculateNextIterationRangeEndValues would hangs forever

			hasFurtherRange := false
			if err := this.retryOperation(func() (e error) {
				hasFurtherRange, e = this.applier.CalculateNextIterationRangeEndValues()
				return e
			}); err != nil {
				return terminateRowIteration(err)
			}
			if !hasFurtherRange {
				atomic.StoreInt64(&hasNoFurtherRangeFlag, 1)
				return terminateRowIteration(nil)
			}
			// Copy task:
			applyCopyRowsFunc := func() error {
				if atomic.LoadInt64(&this.rowCopyCompleteFlag) == 1 {
					// No need for more writes.
					// This is the de-facto place where we avoid writing in the event of completed cut-over.
					// There could _still_ be a race condition, but that's as close as we can get.
					// What about the race condition? Well, there's actually no data integrity issue.
					// when rowCopyCompleteFlag==1 that means **guaranteed** all necessary rows have been copied.
					// But some are still then collected at the binary log, and these are the ones we're trying to
					// not apply here. If the race condition wins over us, then we just attempt to apply onto the
					// _ghost_ table, which no longer exists. So, bothering error messages and all, but no damage.
					return nil
				}
				_, rowsAffected, _, err := this.applier.ApplyIterationInsertQuery()
				if err != nil {
					return err // wrapping call will retry
				}
				atomic.AddInt64(&this.migrationContext.TotalRowsCopied, rowsAffected)
				atomic.AddInt64(&this.migrationContext.Iteration, 1)
				return nil
			}
			if err := this.retryOperation(applyCopyRowsFunc); err != nil {
				return terminateRowIteration(err)
			}
			return nil
		}
		// Enqueue copy operation; to be executed by executeWriteFuncs()
		this.copyRowsQueue <- copyRowsFunc
	}
	return nil
}

func (this *Migrator) onApplyEventStruct(eventStruct *applyEventStruct) error {
	handleNonDMLEventStruct := func(eventStruct *applyEventStruct) error {
		if eventStruct.writeFunc != nil {
			if err := this.retryOperation(*eventStruct.writeFunc); err != nil {
				return this.migrationContext.Log.Errore(err)
			}
		}
		return nil
	}
	if eventStruct.dmlEvent == nil {
		return handleNonDMLEventStruct(eventStruct)
	}
	if eventStruct.dmlEvent != nil {
		dmlEvents := [](*binlog.BinlogDMLEvent){}
		dmlEvents = append(dmlEvents, eventStruct.dmlEvent)
		var nonDmlStructToApply *applyEventStruct

		availableEvents := len(this.applyEventsQueue)
		batchSize := int(atomic.LoadInt64(&this.migrationContext.DMLBatchSize))
		if availableEvents > batchSize-1 {
			// The "- 1" is because we already consumed one event: the original event that led to this function getting called.
			// So, if DMLBatchSize==1 we wish to not process any further events
			availableEvents = batchSize - 1
		}
		for i := 0; i < availableEvents; i++ {
			additionalStruct := <-this.applyEventsQueue
			if additionalStruct.dmlEvent == nil {
				// Not a DML. We don't group this, and we don't batch any further
				nonDmlStructToApply = additionalStruct
				break
			}
			dmlEvents = append(dmlEvents, additionalStruct.dmlEvent)
		}
		// Create a task to apply the DML event; this will be execute by executeWriteFuncs()
		var applyEventFunc tableWriteFunc = func() error {
			return this.applier.ApplyDMLEventQueries(dmlEvents)
		}
		if err := this.retryOperation(applyEventFunc); err != nil {
			return this.migrationContext.Log.Errore(err)
		}
		if nonDmlStructToApply != nil {
			// We pulled DML events from the queue, and then we hit a non-DML event. Wait!
			// We need to handle it!
			if err := handleNonDMLEventStruct(nonDmlStructToApply); err != nil {
				return this.migrationContext.Log.Errore(err)
			}
		}
	}
	return nil
}

// executeWriteFuncs writes data via applier: both the rowcopy and the events backlog.
// This is where the ghost table gets the data. The function fills the data single-threaded.
// Both event backlog and rowcopy events are polled; the backlog events have precedence.
func (this *Migrator) executeWriteFuncs() error {
	if this.migrationContext.Noop {
		this.migrationContext.Log.Debugf("Noop operation; not really executing write funcs")
		return nil
	}
	for {
		if atomic.LoadInt64(&this.finishedMigrating) > 0 {
			return nil
		}

		this.throttler.throttle(nil)

		// We give higher priority to event processing, then secondary priority to
		// rowcopy
		select {
		case eventStruct := <-this.applyEventsQueue:
			{
				if err := this.onApplyEventStruct(eventStruct); err != nil {
					return err
				}
			}
		default:
			{
				select {
				case copyRowsFunc := <-this.copyRowsQueue:
					{
						copyRowsStartTime := time.Now()
						// Retries are handled within the copyRowsFunc
						if err := copyRowsFunc(); err != nil {
							return this.migrationContext.Log.Errore(err)
						}
						if niceRatio := this.migrationContext.GetNiceRatio(); niceRatio > 0 {
							copyRowsDuration := time.Since(copyRowsStartTime)
							sleepTimeNanosecondFloat64 := niceRatio * float64(copyRowsDuration.Nanoseconds())
							sleepTime := time.Duration(time.Duration(int64(sleepTimeNanosecondFloat64)) * time.Nanosecond)
							time.Sleep(sleepTime)
						}
					}
				default:
					{
						// Hmmmmm... nothing in the queue; no events, but also no row copy.
						// This is possible upon load. Let's just sleep it over.
						this.migrationContext.Log.Debugf("Getting nothing in the write queue. Sleeping...")
						time.Sleep(time.Second)
					}
				}
			}
		}
	}
	return nil
}

// finalCleanup takes actions at very end of migration, dropping tables etc.
func (this *Migrator) finalCleanup() error {
	atomic.StoreInt64(&this.migrationContext.CleanupImminentFlag, 1)

	if this.migrationContext.Noop {
		if createTableStatement, err := this.inspector.showCreateTable(this.migrationContext.GetGhostTableName()); err == nil {
			this.migrationContext.Log.Infof("New table structure follows")
			fmt.Println(createTableStatement)
		} else {
			this.migrationContext.Log.Errore(err)
		}
	}
	if err := this.eventsStreamer.Close(); err != nil {
		this.migrationContext.Log.Errore(err)
	}

	if err := this.retryOperation(this.applier.DropChangelogTable); err != nil {
		return err
	}
	if this.migrationContext.OkToDropTable && !this.migrationContext.TestOnReplica {
		if err := this.retryOperation(this.applier.DropOldTable); err != nil {
			return err
		}
	} else {
		if !this.migrationContext.Noop {
			this.migrationContext.Log.Infof("Am not dropping old table because I want this operation to be as live as possible. If you insist I should do it, please add `--ok-to-drop-table` next time. But I prefer you do not. To drop the old table, issue:")
			this.migrationContext.Log.Infof("-- drop table %s.%s", sql.EscapeName(this.migrationContext.DatabaseName), sql.EscapeName(this.migrationContext.GetOldTableName()))
		}
	}
	if this.migrationContext.Noop {
		if err := this.retryOperation(this.applier.DropGhostTable); err != nil {
			return err
		}
	}

	return nil
}

func (this *Migrator) teardown() {
	atomic.StoreInt64(&this.finishedMigrating, 1)

	if this.inspector != nil {
		this.migrationContext.Log.Infof("Tearing down inspector")
		this.inspector.Teardown()
	}

	if this.applier != nil {
		this.migrationContext.Log.Infof("Tearing down applier")
		this.applier.Teardown()
	}

	if this.eventsStreamer != nil {
		this.migrationContext.Log.Infof("Tearing down streamer")
		this.eventsStreamer.Teardown()
	}

	if this.throttler != nil {
		this.migrationContext.Log.Infof("Tearing down throttler")
		this.throttler.Teardown()
	}
}<|MERGE_RESOLUTION|>--- conflicted
+++ resolved
@@ -11,7 +11,6 @@
 	"math"
 	"os"
 	"strings"
-	"sync"
 	"sync/atomic"
 	"time"
 
@@ -19,6 +18,8 @@
 	"github.com/github/gh-ost/go/binlog"
 	"github.com/github/gh-ost/go/mysql"
 	"github.com/github/gh-ost/go/sql"
+
+	"github.com/outbrain/golib/log"
 )
 
 type ChangelogState string
@@ -61,7 +62,7 @@
 
 // Migrator is the main schema migration flow manager.
 type Migrator struct {
-	parser           *sql.AlterTableParser
+	parser           *sql.Parser
 	inspector        *Inspector
 	applier          *Applier
 	eventsStreamer   *EventsStreamer
@@ -89,7 +90,7 @@
 func NewMigrator(context *base.MigrationContext) *Migrator {
 	migrator := &Migrator{
 		migrationContext:           context,
-		parser:                     sql.NewAlterTableParser(),
+		parser:                     sql.NewParser(),
 		ghostTableMigrated:         make(chan bool),
 		firstThrottlingCollected:   make(chan bool, 3),
 		rowCopyComplete:            make(chan error),
@@ -207,23 +208,15 @@
 	return atomic.LoadInt64(&this.migrationContext.CutOverCompleteFlag) != 0
 }
 
-// onChangelogEvent is called when a binlog event operation on the changelog table is intercepted.
-func (this *Migrator) onChangelogEvent(dmlEvent *binlog.BinlogDMLEvent) (err error) {
+// onChangelogStateEvent is called when a binlog event operation on the changelog table is intercepted.
+func (this *Migrator) onChangelogStateEvent(dmlEvent *binlog.BinlogDMLEvent) (err error) {
 	// Hey, I created the changelog table, I know the type of columns it has!
-	switch hint := dmlEvent.NewColumnValues.StringColumn(2); hint {
-	case "state":
-		return this.onChangelogStateEvent(dmlEvent)
-	case "heartbeat":
-		return this.onChangelogHeartbeatEvent(dmlEvent)
-	default:
+	if hint := dmlEvent.NewColumnValues.StringColumn(2); hint != "state" {
 		return nil
 	}
-}
-
-func (this *Migrator) onChangelogStateEvent(dmlEvent *binlog.BinlogDMLEvent) (err error) {
 	changelogStateString := dmlEvent.NewColumnValues.StringColumn(3)
 	changelogState := ReadChangelogState(changelogStateString)
-	this.migrationContext.Log.Infof("Intercepted changelog state %s", changelogState)
+	log.Infof("Intercepted changelog state %s", changelogState)
 	switch changelogState {
 	case GhostTableMigrated:
 		{
@@ -249,26 +242,14 @@
 			return fmt.Errorf("Unknown changelog state: %+v", changelogState)
 		}
 	}
-	this.migrationContext.Log.Infof("Handled changelog state %s", changelogState)
-	return nil
-}
-
-func (this *Migrator) onChangelogHeartbeatEvent(dmlEvent *binlog.BinlogDMLEvent) (err error) {
-	changelogHeartbeatString := dmlEvent.NewColumnValues.StringColumn(3)
-
-	heartbeatTime, err := time.Parse(time.RFC3339Nano, changelogHeartbeatString)
-	if err != nil {
-		return this.migrationContext.Log.Errore(err)
-	} else {
-		this.migrationContext.SetLastHeartbeatOnChangelogTime(heartbeatTime)
-		return nil
-	}
+	log.Infof("Handled changelog state %s", changelogState)
+	return nil
 }
 
 // listenOnPanicAbort aborts on abort request
 func (this *Migrator) listenOnPanicAbort() {
 	err := <-this.migrationContext.PanicAbort
-	this.migrationContext.Log.Fatale(err)
+	log.Fatale(err)
 }
 
 // validateStatement validates the `alter` statement meets criteria.
@@ -284,7 +265,7 @@
 		if !this.migrationContext.ApproveRenamedColumns {
 			return fmt.Errorf("gh-ost believes the ALTER statement renames columns, as follows: %v; as precaution, you are asked to confirm gh-ost is correct, and provide with `--approve-renamed-columns`, and we're all happy. Or you can skip renamed columns via `--skip-renamed-columns`, in which case column data may be lost", this.parser.GetNonTrivialRenames())
 		}
-		this.migrationContext.Log.Infof("Alter statement has column(s) renamed. gh-ost finds the following renames: %v; --approve-renamed-columns is given and so migration proceeds.", this.parser.GetNonTrivialRenames())
+		log.Infof("Alter statement has column(s) renamed. gh-ost finds the following renames: %v; --approve-renamed-columns is given and so migration proceeds.", this.parser.GetNonTrivialRenames())
 	}
 	this.migrationContext.DroppedColumnsMap = this.parser.DroppedColumnsMap()
 	return nil
@@ -296,7 +277,7 @@
 		return nil
 	}
 	if this.migrationContext.Noop {
-		this.migrationContext.Log.Debugf("Noop operation; not really counting table rows")
+		log.Debugf("Noop operation; not really counting table rows")
 		return nil
 	}
 
@@ -311,7 +292,7 @@
 	}
 
 	if this.migrationContext.ConcurrentCountTableRows {
-		this.migrationContext.Log.Infof("As instructed, counting rows in the background; meanwhile I will use an estimated count, and will update it later on")
+		log.Infof("As instructed, counting rows in the background; meanwhile I will use an estimated count, and will update it later on")
 		go countRowsFunc()
 		// and we ignore errors, because this turns to be a background job
 		return nil
@@ -323,9 +304,9 @@
 	if this.migrationContext.PostponeCutOverFlagFile != "" {
 		if !base.FileExists(this.migrationContext.PostponeCutOverFlagFile) {
 			if err := base.TouchFile(this.migrationContext.PostponeCutOverFlagFile); err != nil {
-				return this.migrationContext.Log.Errorf("--postpone-cut-over-flag-file indicated by gh-ost is unable to create said file: %s", err.Error())
-			}
-			this.migrationContext.Log.Infof("Created postpone-cut-over-flag-file: %s", this.migrationContext.PostponeCutOverFlagFile)
+				return log.Errorf("--postpone-cut-over-flag-file indicated by gh-ost is unable to create said file: %s", err.Error())
+			}
+			log.Infof("Created postpone-cut-over-flag-file: %s", this.migrationContext.PostponeCutOverFlagFile)
 		}
 	}
 	return nil
@@ -333,7 +314,7 @@
 
 // Migrate executes the complete migration logic. This is *the* major gh-ost function.
 func (this *Migrator) Migrate() (err error) {
-	this.migrationContext.Log.Infof("Migrating %s.%s", sql.EscapeName(this.migrationContext.DatabaseName), sql.EscapeName(this.migrationContext.OriginalTableName))
+	log.Infof("Migrating %s.%s", sql.EscapeName(this.migrationContext.DatabaseName), sql.EscapeName(this.migrationContext.OriginalTableName))
 	this.migrationContext.StartTime = time.Now()
 	if this.migrationContext.Hostname, err = os.Hostname(); err != nil {
 		return err
@@ -372,9 +353,9 @@
 	}
 
 	initialLag, _ := this.inspector.getReplicationLag()
-	this.migrationContext.Log.Infof("Waiting for ghost table to be migrated. Current lag is %+v", initialLag)
+	log.Infof("Waiting for ghost table to be migrated. Current lag is %+v", initialLag)
 	<-this.ghostTableMigrated
-	this.migrationContext.Log.Debugf("ghost table migrated")
+	log.Debugf("ghost table migrated")
 	// Yay! We now know the Ghost and Changelog tables are good to examine!
 	// When running on replica, this means the replica has those tables. When running
 	// on master this is always true, of course, and yet it also implies this knowledge
@@ -412,9 +393,9 @@
 	this.migrationContext.MarkRowCopyStartTime()
 	go this.initiateStatus()
 
-	this.migrationContext.Log.Debugf("Operating until row copy is complete")
+	log.Debugf("Operating until row copy is complete")
 	this.consumeRowCopyComplete()
-	this.migrationContext.Log.Infof("Row copy complete")
+	log.Infof("Row copy complete")
 	if err := this.hooksExecutor.onRowCopyComplete(); err != nil {
 		return err
 	}
@@ -440,7 +421,7 @@
 	if err := this.hooksExecutor.onSuccess(); err != nil {
 		return err
 	}
-	this.migrationContext.Log.Infof("Done migrating %s.%s", sql.EscapeName(this.migrationContext.DatabaseName), sql.EscapeName(this.migrationContext.OriginalTableName))
+	log.Infof("Done migrating %s.%s", sql.EscapeName(this.migrationContext.DatabaseName), sql.EscapeName(this.migrationContext.OriginalTableName))
 	return nil
 }
 
@@ -466,14 +447,14 @@
 		// and swap the tables.
 		// The difference is that we will later swap the tables back.
 		if err := this.hooksExecutor.onStartReplication(); err != nil {
-			return this.migrationContext.Log.Errore(err)
+			return log.Errore(err)
 		}
 		if this.migrationContext.TestOnReplicaSkipReplicaStop {
-			this.migrationContext.Log.Warningf("--test-on-replica-skip-replica-stop enabled, we are not starting replication.")
+			log.Warningf("--test-on-replica-skip-replica-stop enabled, we are not starting replication.")
 		} else {
-			this.migrationContext.Log.Debugf("testing on replica. Starting replication IO thread after cut-over failure")
+			log.Debugf("testing on replica. Starting replication IO thread after cut-over failure")
 			if err := this.retryOperation(this.applier.StartReplication); err != nil {
-				return this.migrationContext.Log.Errore(err)
+				return log.Errore(err)
 			}
 		}
 	}
@@ -484,25 +465,18 @@
 // type (on replica? atomic? safe?)
 func (this *Migrator) cutOver() (err error) {
 	if this.migrationContext.Noop {
-		this.migrationContext.Log.Debugf("Noop operation; not really swapping tables")
+		log.Debugf("Noop operation; not really swapping tables")
 		return nil
 	}
 	this.migrationContext.MarkPointOfInterest()
 	this.throttler.throttle(func() {
-		this.migrationContext.Log.Debugf("throttling before swapping tables")
+		log.Debugf("throttling before swapping tables")
 	})
 
 	this.migrationContext.MarkPointOfInterest()
-	this.migrationContext.Log.Debugf("checking for cut-over postpone")
+	log.Debugf("checking for cut-over postpone")
 	this.sleepWhileTrue(
 		func() (bool, error) {
-			heartbeatLag := this.migrationContext.TimeSinceLastHeartbeatOnChangelog()
-			maxLagMillisecondsThrottle := time.Duration(atomic.LoadInt64(&this.migrationContext.MaxLagMillisecondsThrottleThreshold)) * time.Millisecond
-			cutOverLockTimeout := time.Duration(this.migrationContext.CutOverLockTimeoutSeconds) * time.Second
-			if heartbeatLag > maxLagMillisecondsThrottle || heartbeatLag > cutOverLockTimeout {
-				this.migrationContext.Log.Debugf("current HeartbeatLag (%.2fs) is too high, it needs to be less than both --max-lag-millis (%.2fs) and --cut-over-lock-timeout-seconds (%.2fs) to continue", heartbeatLag.Seconds(), maxLagMillisecondsThrottle.Seconds(), cutOverLockTimeout.Seconds())
-				return true, nil
-			}
 			if this.migrationContext.PostponeCutOverFlagFile == "" {
 				return false, nil
 			}
@@ -525,7 +499,7 @@
 	)
 	atomic.StoreInt64(&this.migrationContext.IsPostponingCutOver, 0)
 	this.migrationContext.MarkPointOfInterest()
-	this.migrationContext.Log.Debugf("checking for cut-over postpone: complete")
+	log.Debugf("checking for cut-over postpone: complete")
 
 	if this.migrationContext.TestOnReplica {
 		// With `--test-on-replica` we stop replication thread, and then proceed to use
@@ -536,9 +510,9 @@
 			return err
 		}
 		if this.migrationContext.TestOnReplicaSkipReplicaStop {
-			this.migrationContext.Log.Warningf("--test-on-replica-skip-replica-stop enabled, we are not stopping replication.")
+			log.Warningf("--test-on-replica-skip-replica-stop enabled, we are not stopping replication.")
 		} else {
-			this.migrationContext.Log.Debugf("testing on replica. Stopping replication IO thread")
+			log.Debugf("testing on replica. Stopping replication IO thread")
 			if err := this.retryOperation(this.applier.StopReplication); err != nil {
 				return err
 			}
@@ -556,7 +530,7 @@
 		this.handleCutOverResult(err)
 		return err
 	}
-	return this.migrationContext.Log.Fatalf("Unknown cut-over type: %d; should never get here!", this.migrationContext.CutOverType)
+	return log.Fatalf("Unknown cut-over type: %d; should never get here!", this.migrationContext.CutOverType)
 }
 
 // Inject the "AllEventsUpToLockProcessed" state hint, wait for it to appear in the binary logs,
@@ -568,32 +542,32 @@
 	waitForEventsUpToLockStartTime := time.Now()
 
 	allEventsUpToLockProcessedChallenge := fmt.Sprintf("%s:%d", string(AllEventsUpToLockProcessed), waitForEventsUpToLockStartTime.UnixNano())
-	this.migrationContext.Log.Infof("Writing changelog state: %+v", allEventsUpToLockProcessedChallenge)
+	log.Infof("Writing changelog state: %+v", allEventsUpToLockProcessedChallenge)
 	if _, err := this.applier.WriteChangelogState(allEventsUpToLockProcessedChallenge); err != nil {
 		return err
 	}
-	this.migrationContext.Log.Infof("Waiting for events up to lock")
+	log.Infof("Waiting for events up to lock")
 	atomic.StoreInt64(&this.migrationContext.AllEventsUpToLockProcessedInjectedFlag, 1)
 	for found := false; !found; {
 		select {
 		case <-timeout.C:
 			{
-				return this.migrationContext.Log.Errorf("Timeout while waiting for events up to lock")
+				return log.Errorf("Timeout while waiting for events up to lock")
 			}
 		case state := <-this.allEventsUpToLockProcessed:
 			{
 				if state == allEventsUpToLockProcessedChallenge {
-					this.migrationContext.Log.Infof("Waiting for events up to lock: got %s", state)
+					log.Infof("Waiting for events up to lock: got %s", state)
 					found = true
 				} else {
-					this.migrationContext.Log.Infof("Waiting for events up to lock: skipping %s", state)
+					log.Infof("Waiting for events up to lock: skipping %s", state)
 				}
 			}
 		}
 	}
 	waitForEventsUpToLockDuration := time.Since(waitForEventsUpToLockStartTime)
 
-	this.migrationContext.Log.Infof("Done waiting for events up to lock; duration=%+v", waitForEventsUpToLockDuration)
+	log.Infof("Done waiting for events up to lock; duration=%+v", waitForEventsUpToLockDuration)
 	this.printStatus(ForcePrintStatusAndHintRule)
 
 	return nil
@@ -624,7 +598,7 @@
 
 	lockAndRenameDuration := this.migrationContext.RenameTablesEndTime.Sub(this.migrationContext.LockTablesStartTime)
 	renameDuration := this.migrationContext.RenameTablesEndTime.Sub(this.migrationContext.RenameTablesStartTime)
-	this.migrationContext.Log.Debugf("Lock & rename duration: %s (rename only: %s). During this time, queries on %s were locked or failing", lockAndRenameDuration, renameDuration, sql.EscapeName(this.migrationContext.OriginalTableName))
+	log.Debugf("Lock & rename duration: %s (rename only: %s). During this time, queries on %s were locked or failing", lockAndRenameDuration, renameDuration, sql.EscapeName(this.migrationContext.OriginalTableName))
 	return nil
 }
 
@@ -634,12 +608,9 @@
 	defer atomic.StoreInt64(&this.migrationContext.InCutOverCriticalSectionFlag, 0)
 
 	okToUnlockTable := make(chan bool, 4)
-	var dropCutOverSentryTableOnce sync.Once
 	defer func() {
 		okToUnlockTable <- true
-		dropCutOverSentryTableOnce.Do(func() {
-			this.applier.DropAtomicCutOverSentryTableIfExists()
-		})
+		this.applier.DropAtomicCutOverSentryTableIfExists()
 	}()
 
 	atomic.StoreInt64(&this.migrationContext.AllEventsUpToLockProcessedInjectedFlag, 0)
@@ -648,14 +619,6 @@
 	tableLocked := make(chan error, 2)
 	tableUnlocked := make(chan error, 2)
 	go func() {
-<<<<<<< HEAD
-		if err := this.applier.AtomicCutOverMagicLock(lockOriginalSessionIdChan, tableLocked, okToUnlockTable, tableUnlocked, &dropCutOverSentryTableOnce); err != nil {
-			this.migrationContext.Log.Errore(err)
-		}
-	}()
-	if err := <-tableLocked; err != nil {
-		return this.migrationContext.Log.Errore(err)
-=======
 		if err := this.applier.AtomicCutOverMagicLock(lockOriginalSessionIdChan, tableLocked, okToUnlockTable, tableUnlocked); err != nil {
 			this.migrationContext.PanicAbortIfTableError(err)
 			log.Errore(err)
@@ -664,19 +627,14 @@
 	if err := <-tableLocked; err != nil {
 		this.migrationContext.PanicAbortIfTableError(err)
 		return log.Errore(err)
->>>>>>> b3502ebc
 	}
 	lockOriginalSessionId := <-lockOriginalSessionIdChan
-	this.migrationContext.Log.Infof("Session locking original & magic tables is %+v", lockOriginalSessionId)
+	log.Infof("Session locking original & magic tables is %+v", lockOriginalSessionId)
 	// At this point we know the original table is locked.
 	// We know any newly incoming DML on original table is blocked.
 	if err := this.waitForEventsUpToLock(); err != nil {
-<<<<<<< HEAD
-		return this.migrationContext.Log.Errore(err)
-=======
 		this.migrationContext.PanicAbortIfTableError(err)
 		return log.Errore(err)
->>>>>>> b3502ebc
 	}
 
 	// Step 2
@@ -695,7 +653,7 @@
 		}
 	}()
 	renameSessionId := <-renameSessionIdChan
-	this.migrationContext.Log.Infof("Session renaming tables is %+v", renameSessionId)
+	log.Infof("Session renaming tables is %+v", renameSessionId)
 
 	waitForRename := func() error {
 		if atomic.LoadInt64(&tableRenameKnownToHaveFailed) == 1 {
@@ -712,13 +670,13 @@
 		return err
 	}
 	if atomic.LoadInt64(&tableRenameKnownToHaveFailed) == 0 {
-		this.migrationContext.Log.Infof("Found atomic RENAME to be blocking, as expected. Double checking the lock is still in place (though I don't strictly have to)")
+		log.Infof("Found atomic RENAME to be blocking, as expected. Double checking the lock is still in place (though I don't strictly have to)")
 	}
 	if err := this.applier.ExpectUsedLock(lockOriginalSessionId); err != nil {
 		// Abort operation. Just make sure to drop the magic table.
-		return this.migrationContext.Log.Errore(err)
-	}
-	this.migrationContext.Log.Infof("Connection holding lock on original table still exists")
+		return log.Errore(err)
+	}
+	log.Infof("Connection holding lock on original table still exists")
 
 	// Now that we've found the RENAME blocking, AND the locking connection still alive,
 	// we know it is safe to proceed to release the lock
@@ -727,16 +685,16 @@
 	// BAM! magic table dropped, original table lock is released
 	// -> RENAME released -> queries on original are unblocked.
 	if err := <-tableUnlocked; err != nil {
-		return this.migrationContext.Log.Errore(err)
+		return log.Errore(err)
 	}
 	if err := <-tablesRenamed; err != nil {
-		return this.migrationContext.Log.Errore(err)
+		return log.Errore(err)
 	}
 	this.migrationContext.RenameTablesEndTime = time.Now()
 
 	// ooh nice! We're actually truly and thankfully done
 	lockAndRenameDuration := this.migrationContext.RenameTablesEndTime.Sub(this.migrationContext.LockTablesStartTime)
-	this.migrationContext.Log.Infof("Lock & rename duration: %s. During this time, queries on %s were blocked", lockAndRenameDuration, sql.EscapeName(this.migrationContext.OriginalTableName))
+	log.Infof("Lock & rename duration: %s. During this time, queries on %s were blocked", lockAndRenameDuration, sql.EscapeName(this.migrationContext.OriginalTableName))
 	return nil
 }
 
@@ -782,10 +740,10 @@
 		if this.migrationContext.ApplierConnectionConfig, err = this.inspector.getMasterConnectionConfig(); err != nil {
 			return err
 		}
-		this.migrationContext.Log.Infof("Master found to be %+v", *this.migrationContext.ApplierConnectionConfig.ImpliedKey)
+		log.Infof("Master found to be %+v", *this.migrationContext.ApplierConnectionConfig.ImpliedKey)
 	} else {
 		// Forced master host.
-		key, err := mysql.ParseInstanceKey(this.migrationContext.AssumeMasterHostname)
+		key, err := mysql.ParseRawInstanceKeyLoose(this.migrationContext.AssumeMasterHostname)
 		if err != nil {
 			return err
 		}
@@ -796,14 +754,14 @@
 		if this.migrationContext.CliMasterPassword != "" {
 			this.migrationContext.ApplierConnectionConfig.Password = this.migrationContext.CliMasterPassword
 		}
-		this.migrationContext.Log.Infof("Master forced to be %+v", *this.migrationContext.ApplierConnectionConfig.ImpliedKey)
+		log.Infof("Master forced to be %+v", *this.migrationContext.ApplierConnectionConfig.ImpliedKey)
 	}
 	// validate configs
 	if this.migrationContext.TestOnReplica || this.migrationContext.MigrateOnReplica {
 		if this.migrationContext.InspectorIsAlsoApplier() {
 			return fmt.Errorf("Instructed to --test-on-replica or --migrate-on-replica, but the server we connect to doesn't seem to be a replica")
 		}
-		this.migrationContext.Log.Infof("--test-on-replica or --migrate-on-replica given. Will not execute on master %+v but rather on replica %+v itself",
+		log.Infof("--test-on-replica or --migrate-on-replica given. Will not execute on master %+v but rather on replica %+v itself",
 			*this.migrationContext.ApplierConnectionConfig.ImpliedKey, *this.migrationContext.InspectorConnectionConfig.ImpliedKey,
 		)
 		this.migrationContext.ApplierConnectionConfig = this.migrationContext.InspectorConnectionConfig.Duplicate()
@@ -956,28 +914,19 @@
 	}
 
 	var etaSeconds float64 = math.MaxFloat64
-	var etaDuration = time.Duration(base.ETAUnknown)
+	eta := "N/A"
 	if progressPct >= 100.0 {
-		etaDuration = 0
+		eta = "due"
 	} else if progressPct >= 0.1 {
 		elapsedRowCopySeconds := this.migrationContext.ElapsedRowCopyTime().Seconds()
 		totalExpectedSeconds := elapsedRowCopySeconds * float64(rowsEstimate) / float64(totalRowsCopied)
 		etaSeconds = totalExpectedSeconds - elapsedRowCopySeconds
 		if etaSeconds >= 0 {
-			etaDuration = time.Duration(etaSeconds) * time.Second
+			etaDuration := time.Duration(etaSeconds) * time.Second
+			eta = base.PrettifyDurationOutput(etaDuration)
 		} else {
-			etaDuration = 0
-		}
-	}
-	this.migrationContext.SetETADuration(etaDuration)
-	var eta string
-	switch etaDuration {
-	case 0:
-		eta = "due"
-	case time.Duration(base.ETAUnknown):
-		eta = "N/A"
-	default:
-		eta = base.PrettifyDurationOutput(etaDuration)
+			eta = "due"
+		}
 	}
 
 	state := "migrating"
@@ -1015,14 +964,13 @@
 
 	currentBinlogCoordinates := *this.eventsStreamer.GetCurrentBinlogCoordinates()
 
-	status := fmt.Sprintf("Copy: %d/%d %.1f%%; Applied: %d; Backlog: %d/%d; Time: %+v(total), %+v(copy); streamer: %+v; Lag: %.2fs, HeartbeatLag: %.2fs, State: %s; ETA: %s",
+	status := fmt.Sprintf("Copy: %d/%d %.1f%%; Applied: %d; Backlog: %d/%d; Time: %+v(total), %+v(copy); streamer: %+v; Lag: %.2fs, State: %s; ETA: %s",
 		totalRowsCopied, rowsEstimate, progressPct,
 		atomic.LoadInt64(&this.migrationContext.TotalDMLEventsApplied),
 		len(this.applyEventsQueue), cap(this.applyEventsQueue),
 		base.PrettifyDurationOutput(elapsedTime), base.PrettifyDurationOutput(this.migrationContext.ElapsedRowCopyTime()),
 		currentBinlogCoordinates,
 		this.migrationContext.GetCurrentLagDuration().Seconds(),
-		this.migrationContext.TimeSinceLastHeartbeatOnChangelog().Seconds(),
 		state,
 		eta,
 	)
@@ -1049,23 +997,16 @@
 		this.migrationContext.DatabaseName,
 		this.migrationContext.GetChangelogTableName(),
 		func(dmlEvent *binlog.BinlogDMLEvent) error {
-			return this.onChangelogEvent(dmlEvent)
+			return this.onChangelogStateEvent(dmlEvent)
 		},
 	)
 
 	go func() {
-<<<<<<< HEAD
-		this.migrationContext.Log.Debugf("Beginning streaming")
-		err := this.eventsStreamer.StreamEvents(this.canStopStreaming)
-		if err != nil {
-			this.migrationContext.PanicAbort <- err
-=======
 		log.Debugf("Beginning streaming")
 		if err := this.eventsStreamer.StreamEvents(this.canStopStreaming); err != nil {
 			this.migrationContext.PanicAbortOnError(err)
->>>>>>> b3502ebc
-		}
-		this.migrationContext.Log.Debugf("Done streaming")
+		}
+		log.Debugf("Done streaming")
 	}()
 
 	go func() {
@@ -1100,11 +1041,11 @@
 	this.throttler = NewThrottler(this.migrationContext, this.applier, this.inspector)
 
 	go this.throttler.initiateThrottlerCollection(this.firstThrottlingCollected)
-	this.migrationContext.Log.Infof("Waiting for first throttle metrics to be collected")
+	log.Infof("Waiting for first throttle metrics to be collected")
 	<-this.firstThrottlingCollected // replication lag
 	<-this.firstThrottlingCollected // HTTP status
 	<-this.firstThrottlingCollected // other, general metrics
-	this.migrationContext.Log.Infof("First throttle metrics collected")
+	log.Infof("First throttle metrics collected")
 	go this.throttler.initiateThrottlerChecks()
 
 	return nil
@@ -1119,27 +1060,19 @@
 		return err
 	}
 	if err := this.applier.CreateChangelogTable(); err != nil {
-		this.migrationContext.Log.Errorf("Unable to create changelog table, see further error details. Perhaps a previous migration failed without dropping the table? OR is there a running migration? Bailing out")
+		log.Errorf("Unable to create changelog table, see further error details. Perhaps a previous migration failed without dropping the table? OR is there a running migration? Bailing out")
 		return err
 	}
 	if err := this.applier.CreateGhostTable(); err != nil {
-		this.migrationContext.Log.Errorf("Unable to create ghost table, see further error details. Perhaps a previous migration failed without dropping the table? Bailing out")
+		log.Errorf("Unable to create ghost table, see further error details. Perhaps a previous migration failed without dropping the table? Bailing out")
 		return err
 	}
 
 	if err := this.applier.AlterGhost(); err != nil {
-		this.migrationContext.Log.Errorf("Unable to ALTER ghost table, see further error details. Bailing out")
-		return err
-	}
-
-	if this.migrationContext.OriginalTableAutoIncrement > 0 && !this.parser.IsAutoIncrementDefined() {
-		// Original table has AUTO_INCREMENT value and the -alter statement does not indicate any override,
-		// so we should copy AUTO_INCREMENT value onto our ghost table.
-		if err := this.applier.AlterGhostAutoIncrement(); err != nil {
-			this.migrationContext.Log.Errorf("Unable to ALTER ghost table AUTO_INCREMENT value, see further error details. Bailing out")
-			return err
-		}
-	}
+		log.Errorf("Unable to ALTER ghost table, see further error details. Bailing out")
+		return err
+	}
+
 	this.applier.WriteChangelogState(string(GhostTableMigrated))
 	go this.applier.InitiateHeartbeat()
 	return nil
@@ -1150,14 +1083,14 @@
 func (this *Migrator) iterateChunks() error {
 	terminateRowIteration := func(err error) error {
 		this.rowCopyComplete <- err
-		return this.migrationContext.Log.Errore(err)
+		return log.Errore(err)
 	}
 	if this.migrationContext.Noop {
-		this.migrationContext.Log.Debugf("Noop operation; not really copying data")
+		log.Debugf("Noop operation; not really copying data")
 		return terminateRowIteration(nil)
 	}
 	if this.migrationContext.MigrationRangeMinValues == nil {
-		this.migrationContext.Log.Debugf("No rows found in table. Rowcopy will be implicitly empty")
+		log.Debugf("No rows found in table. Rowcopy will be implicitly empty")
 		return terminateRowIteration(nil)
 	}
 
@@ -1225,7 +1158,7 @@
 	handleNonDMLEventStruct := func(eventStruct *applyEventStruct) error {
 		if eventStruct.writeFunc != nil {
 			if err := this.retryOperation(*eventStruct.writeFunc); err != nil {
-				return this.migrationContext.Log.Errore(err)
+				return log.Errore(err)
 			}
 		}
 		return nil
@@ -1259,13 +1192,13 @@
 			return this.applier.ApplyDMLEventQueries(dmlEvents)
 		}
 		if err := this.retryOperation(applyEventFunc); err != nil {
-			return this.migrationContext.Log.Errore(err)
+			return log.Errore(err)
 		}
 		if nonDmlStructToApply != nil {
 			// We pulled DML events from the queue, and then we hit a non-DML event. Wait!
 			// We need to handle it!
 			if err := handleNonDMLEventStruct(nonDmlStructToApply); err != nil {
-				return this.migrationContext.Log.Errore(err)
+				return log.Errore(err)
 			}
 		}
 	}
@@ -1277,7 +1210,7 @@
 // Both event backlog and rowcopy events are polled; the backlog events have precedence.
 func (this *Migrator) executeWriteFuncs() error {
 	if this.migrationContext.Noop {
-		this.migrationContext.Log.Debugf("Noop operation; not really executing write funcs")
+		log.Debugf("Noop operation; not really executing write funcs")
 		return nil
 	}
 	for {
@@ -1304,7 +1237,7 @@
 						copyRowsStartTime := time.Now()
 						// Retries are handled within the copyRowsFunc
 						if err := copyRowsFunc(); err != nil {
-							return this.migrationContext.Log.Errore(err)
+							return log.Errore(err)
 						}
 						if niceRatio := this.migrationContext.GetNiceRatio(); niceRatio > 0 {
 							copyRowsDuration := time.Since(copyRowsStartTime)
@@ -1317,7 +1250,7 @@
 					{
 						// Hmmmmm... nothing in the queue; no events, but also no row copy.
 						// This is possible upon load. Let's just sleep it over.
-						this.migrationContext.Log.Debugf("Getting nothing in the write queue. Sleeping...")
+						log.Debugf("Getting nothing in the write queue. Sleeping...")
 						time.Sleep(time.Second)
 					}
 				}
@@ -1333,14 +1266,14 @@
 
 	if this.migrationContext.Noop {
 		if createTableStatement, err := this.inspector.showCreateTable(this.migrationContext.GetGhostTableName()); err == nil {
-			this.migrationContext.Log.Infof("New table structure follows")
+			log.Infof("New table structure follows")
 			fmt.Println(createTableStatement)
 		} else {
-			this.migrationContext.Log.Errore(err)
+			log.Errore(err)
 		}
 	}
 	if err := this.eventsStreamer.Close(); err != nil {
-		this.migrationContext.Log.Errore(err)
+		log.Errore(err)
 	}
 
 	if err := this.retryOperation(this.applier.DropChangelogTable); err != nil {
@@ -1352,8 +1285,8 @@
 		}
 	} else {
 		if !this.migrationContext.Noop {
-			this.migrationContext.Log.Infof("Am not dropping old table because I want this operation to be as live as possible. If you insist I should do it, please add `--ok-to-drop-table` next time. But I prefer you do not. To drop the old table, issue:")
-			this.migrationContext.Log.Infof("-- drop table %s.%s", sql.EscapeName(this.migrationContext.DatabaseName), sql.EscapeName(this.migrationContext.GetOldTableName()))
+			log.Infof("Am not dropping old table because I want this operation to be as live as possible. If you insist I should do it, please add `--ok-to-drop-table` next time. But I prefer you do not. To drop the old table, issue:")
+			log.Infof("-- drop table %s.%s", sql.EscapeName(this.migrationContext.DatabaseName), sql.EscapeName(this.migrationContext.GetOldTableName()))
 		}
 	}
 	if this.migrationContext.Noop {
@@ -1369,22 +1302,22 @@
 	atomic.StoreInt64(&this.finishedMigrating, 1)
 
 	if this.inspector != nil {
-		this.migrationContext.Log.Infof("Tearing down inspector")
+		log.Infof("Tearing down inspector")
 		this.inspector.Teardown()
 	}
 
 	if this.applier != nil {
-		this.migrationContext.Log.Infof("Tearing down applier")
+		log.Infof("Tearing down applier")
 		this.applier.Teardown()
 	}
 
 	if this.eventsStreamer != nil {
-		this.migrationContext.Log.Infof("Tearing down streamer")
+		log.Infof("Tearing down streamer")
 		this.eventsStreamer.Teardown()
 	}
 
 	if this.throttler != nil {
-		this.migrationContext.Log.Infof("Tearing down throttler")
+		log.Infof("Tearing down throttler")
 		this.throttler.Teardown()
 	}
 }
--- conflicted
+++ resolved
@@ -859,20 +859,13 @@
 		sql.EscapeName(this.migrationContext.DatabaseName),
 		sql.EscapeName(this.migrationContext.GetOldTableName()),
 	)
-<<<<<<< HEAD
 
 	dropCutOverSentryTableOnce.Do(func() {
 		if _, err := tx.Exec(query); err != nil {
-			log.Errore(err)
-			// We DO NOT return here because we must `UNLOCK TABLES`!
+		  this.migrationContext.Log.Errore(err)
+		  // We DO NOT return here because we must `UNLOCK TABLES`!
 		}
 	})
-=======
-	if _, err := tx.Exec(query); err != nil {
-		this.migrationContext.Log.Errore(err)
-		// We DO NOT return here because we must `UNLOCK TABLES`!
-	}
->>>>>>> 5e953b7e
 
 	// Tables still locked
 	this.migrationContext.Log.Infof("Releasing lock from %s.%s, %s.%s",

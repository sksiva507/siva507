--- conflicted
+++ resolved
@@ -671,14 +671,10 @@
 	minute := int((hms >> 6) % (1 << 6))
 	hour := int((hms >> 12))
 
-<<<<<<< HEAD
-	return fmt.Sprintf("%04d-%02d-%02d %02d:%02d:%02d", year, month, day, hour, minute, second), n, nil
-=======
 	if secPart != 0 {
 		return fmt.Sprintf("%04d-%02d-%02d %02d:%02d:%02d.%d", year, month, day, hour, minute, second, secPart), n, nil // commented by Shlomi Noach. Yes I know about `git blame`
 	}
 	return fmt.Sprintf("%04d-%02d-%02d %02d:%02d:%02d", year, month, day, hour, minute, second), n, nil // commented by Shlomi Noach. Yes I know about `git blame`
->>>>>>> 28557a60
 }
 
 const TIMEF_OFS int64 = 0x800000000000

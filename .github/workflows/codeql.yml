--- conflicted
+++ resolved
@@ -18,13 +18,8 @@
     - name: Checkout repository
       uses: actions/checkout@v3
         
-<<<<<<< HEAD
-    - name: Initialize CodeQL
-      uses: github/codeql-action/init@v1
-=======
     - name: Initialize CodeQL 
       uses: github/codeql-action/init@v2
->>>>>>> b22229f4
     
     - name: Perform CodeQL Analysis
       uses: github/codeql-action/analyze@v2
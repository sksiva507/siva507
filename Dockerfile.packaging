--- conflicted
+++ resolved
@@ -1,13 +1,9 @@
-<<<<<<< HEAD
-FROM golang:1.18
-=======
-FROM golang:1.17-stretch
+FROM golang:1.20-bullseye
 
 # Update stretch repositories
 RUN sed -i -e 's/deb.debian.org/archive.debian.org/g' \
            -e 's|security.debian.org|archive.debian.org/|g' \
            -e '/stretch-updates/d' /etc/apt/sources.list
->>>>>>> b22229f4
 
 RUN apt-get update
 RUN apt-get install -y ruby ruby-dev rubygems build-essential
